package tunnel

import (
	"context"
	"fmt"
	"net"
	"net/netip"
	"path/filepath"
	"runtime"
	"sync"
	"time"

	"github.com/jpillora/backoff"

	N "github.com/Dreamacro/clash/common/net"
	"github.com/Dreamacro/clash/component/nat"
	P "github.com/Dreamacro/clash/component/process"
	"github.com/Dreamacro/clash/component/resolver"
	"github.com/Dreamacro/clash/component/sniffer"
	C "github.com/Dreamacro/clash/constant"
	"github.com/Dreamacro/clash/constant/provider"
	icontext "github.com/Dreamacro/clash/context"
	"github.com/Dreamacro/clash/log"
	"github.com/Dreamacro/clash/tunnel/statistic"
)

var (
	status         = newAtomicStatus(Suspend)
	tcpQueue       = make(chan C.ConnContext, 200)
	udpQueue       = make(chan C.PacketAdapter, 200)
	natTable       = nat.New()
	rules          []C.Rule
	listeners      = make(map[string]C.InboundListener)
	subRules       map[string][]C.Rule
	proxies        = make(map[string]C.Proxy)
	providers      map[string]provider.ProxyProvider
	ruleProviders  map[string]provider.RuleProvider
	sniffingEnable = false
	configMux      sync.RWMutex

	// Outbound Rule
	mode = Rule

	// default timeout for UDP session
	udpTimeout = 60 * time.Second

	findProcessMode P.FindProcessMode

	fakeIPRange netip.Prefix
)

func OnSuspend() {
	status.Store(Suspend)
}

func OnInnerLoading() {
	status.Store(Inner)
}

func OnRunning() {
	status.Store(Running)
}

func Status() TunnelStatus {
	return status.Load()
}

func SetFakeIPRange(p netip.Prefix) {
	fakeIPRange = p
}

func FakeIPRange() netip.Prefix {
	return fakeIPRange
}

func SetSniffing(b bool) {
	if sniffer.Dispatcher.Enable() {
		configMux.Lock()
		sniffingEnable = b
		configMux.Unlock()
	}
}

func IsSniffing() bool {
	return sniffingEnable
}

func init() {
	go process()
}

// TCPIn return fan-in queue
func TCPIn() chan<- C.ConnContext {
	return tcpQueue
}

// UDPIn return fan-in udp queue
func UDPIn() chan<- C.PacketAdapter {
	return udpQueue
}

// NatTable return nat table
func NatTable() C.NatTable {
	return natTable
}

// Rules return all rules
func Rules() []C.Rule {
	return rules
}

func Listeners() map[string]C.InboundListener {
	return listeners
}

// UpdateRules handle update rules
func UpdateRules(newRules []C.Rule, newSubRule map[string][]C.Rule, rp map[string]provider.RuleProvider) {
	configMux.Lock()
	rules = newRules
	ruleProviders = rp
	subRules = newSubRule
	configMux.Unlock()
}

// Proxies return all proxies
func Proxies() map[string]C.Proxy {
	return proxies
}

// Providers return all compatible providers
func Providers() map[string]provider.ProxyProvider {
	return providers
}

// RuleProviders return all loaded rule providers
func RuleProviders() map[string]provider.RuleProvider {
	return ruleProviders
}

// UpdateProxies handle update proxies
func UpdateProxies(newProxies map[string]C.Proxy, newProviders map[string]provider.ProxyProvider) {
	configMux.Lock()
	proxies = newProxies
	providers = newProviders
	configMux.Unlock()
}

func UpdateListeners(newListeners map[string]C.InboundListener) {
	configMux.Lock()
	defer configMux.Unlock()
	listeners = newListeners
}

func UpdateSniffer(dispatcher *sniffer.SnifferDispatcher) {
	configMux.Lock()
	sniffer.Dispatcher = dispatcher
	sniffingEnable = dispatcher.Enable()
	configMux.Unlock()
}

// Mode return current mode
func Mode() TunnelMode {
	return mode
}

// SetMode change the mode of tunnel
func SetMode(m TunnelMode) {
	mode = m
}

// SetFindProcessMode replace SetAlwaysFindProcess
// always find process info if legacyAlways = true or mode.Always() = true, may be increase many memory
func SetFindProcessMode(mode P.FindProcessMode) {
	findProcessMode = mode
}

func isHandle(t C.Type) bool {
	status := status.Load()
	return status == Running || (status == Inner && t == C.INNER)
}

// processUDP starts a loop to handle udp packet
func processUDP() {
	queue := udpQueue
	for conn := range queue {
		if !isHandle(conn.Metadata().Type) {
			conn.Drop()
			continue
		}
		handleUDPConn(conn)
	}
}

func process() {
	numUDPWorkers := 4
	if num := runtime.GOMAXPROCS(0); num > numUDPWorkers {
		numUDPWorkers = num
	}
	for i := 0; i < numUDPWorkers; i++ {
		go processUDP()
	}

	queue := tcpQueue
	for conn := range queue {
		if !isHandle(conn.Metadata().Type) {
			_ = conn.Conn().Close()
			continue
		}
		go handleTCPConn(conn)
	}
}

func needLookupIP(metadata *C.Metadata) bool {
	return resolver.MappingEnabled() && metadata.Host == "" && metadata.DstIP.IsValid()
}

func preHandleMetadata(metadata *C.Metadata) error {
	// handle IP string on host
	if ip, err := netip.ParseAddr(metadata.Host); err == nil {
		metadata.DstIP = ip
		metadata.Host = ""
	}

	// preprocess enhanced-mode metadata
	if needLookupIP(metadata) {
		host, exist := resolver.FindHostByIP(metadata.DstIP)
		if exist {
			metadata.Host = host
			metadata.DNSMode = C.DNSMapping
			if resolver.FakeIPEnabled() {
				metadata.DstIP = netip.Addr{}
				metadata.DNSMode = C.DNSFakeIP
			} else if node, ok := resolver.DefaultHosts.Search(host, false); ok {
				// redir-host should lookup the hosts
				metadata.DstIP, _ = node.RandIP()
			} else if node != nil && node.IsDomain {
				metadata.Host = node.Domain
			}
		} else if resolver.IsFakeIP(metadata.DstIP) {
			return fmt.Errorf("fake DNS record %s missing", metadata.DstIP)
		}
	} else if node, ok := resolver.DefaultHosts.Search(metadata.Host, true); ok {
		// try use domain mapping
		metadata.Host = node.Domain
	}

	return nil
}

func resolveMetadata(ctx C.PlainContext, metadata *C.Metadata) (proxy C.Proxy, rule C.Rule, err error) {
	if metadata.SpecialProxy != "" {
		var exist bool
		proxy, exist = proxies[metadata.SpecialProxy]
		if !exist {
			err = fmt.Errorf("proxy %s not found", metadata.SpecialProxy)
		}
		return
	}

	switch mode {
	case Direct:
		proxy = proxies["DIRECT"]
	case Global:
		proxy = proxies["GLOBAL"]
	// Rule
	default:
		proxy, rule, err = match(metadata)
	}
	return
}

func handleUDPConn(packet C.PacketAdapter) {
	metadata := packet.Metadata()
	if !metadata.Valid() {
		packet.Drop()
		log.Warnln("[Metadata] not valid: %#v", metadata)
		return
	}

	// make a fAddr if request ip is fakeip
	var fAddr netip.Addr
	if resolver.IsExistFakeIP(metadata.DstIP) {
		fAddr = metadata.DstIP
	}

	if err := preHandleMetadata(metadata); err != nil {
		packet.Drop()
		log.Debugln("[Metadata PreHandle] error: %s", err)
		return
	}

	// local resolve UDP dns
	if !metadata.Resolved() {
		ip, err := resolver.ResolveIP(context.Background(), metadata.Host)
		if err != nil {
			packet.Drop()
			return
		}
		metadata.DstIP = ip
	}

	key := packet.LocalAddr().String()

	handle := func() bool {
		pc, proxy := natTable.Get(key)
		if pc != nil {
			if proxy != nil {
				proxy.UpdateWriteBack(packet)
			}
			_ = handleUDPToRemote(packet, pc, metadata)
			return true
		}
		return false
	}

	if handle() {
		packet.Drop()
		return
	}

	lockKey := key + "-lock"
	cond, loaded := natTable.GetOrCreateLock(lockKey)

	go func() {
		defer packet.Drop()

		if loaded {
			cond.L.Lock()
			cond.Wait()
			handle()
			cond.L.Unlock()
			return
		}

		defer func() {
			natTable.Delete(lockKey)
			cond.Broadcast()
		}()

		pCtx := icontext.NewPacketConnContext(metadata)
		proxy, rule, err := resolveMetadata(pCtx, metadata)
		if err != nil {
			log.Warnln("[UDP] Parse metadata failed: %s", err.Error())
			return
		}

		ctx, cancel := context.WithTimeout(context.Background(), C.DefaultUDPTimeout)
		defer cancel()
		rawPc, err := retry(ctx, func(ctx context.Context) (C.PacketConn, error) {
			return proxy.ListenPacketContext(ctx, metadata.Pure())
		}, func(err error) {
			if rule == nil {
				log.Warnln(
					"[UDP] dial %s %s --> %s error: %s",
					proxy.Name(),
					metadata.SourceDetail(),
					metadata.RemoteAddress(),
					err.Error(),
				)
			} else {
				log.Warnln("[UDP] dial %s (match %s/%s) %s --> %s error: %s", proxy.Name(), rule.RuleType().String(), rule.Payload(), metadata.SourceDetail(), metadata.RemoteAddress(), err.Error())
			}
		})
		if err != nil {
			return
		}
		pCtx.InjectPacketConn(rawPc)

		pc := statistic.NewUDPTracker(rawPc, statistic.DefaultManager, metadata, rule, 0, 0, true)

		switch true {
		case metadata.SpecialProxy != "":
			log.Infoln("[UDP] %s --> %s using %s", metadata.SourceDetail(), metadata.RemoteAddress(), metadata.SpecialProxy)
		case rule != nil:
			if rule.Payload() != "" {
				log.Infoln("[UDP] %s --> %s match %s using %s", metadata.SourceDetail(), metadata.RemoteAddress(), fmt.Sprintf("%s(%s)", rule.RuleType().String(), rule.Payload()), rawPc.Chains().String())
			} else {
				log.Infoln("[UDP] %s --> %s match %s using %s", metadata.SourceDetail(), metadata.RemoteAddress(), rule.Payload(), rawPc.Chains().String())
			}
		case mode == Global:
			log.Infoln("[UDP] %s --> %s using GLOBAL", metadata.SourceDetail(), metadata.RemoteAddress())
		case mode == Direct:
			log.Infoln("[UDP] %s --> %s using DIRECT", metadata.SourceDetail(), metadata.RemoteAddress())
		default:
			log.Infoln("[UDP] %s --> %s doesn't match any rule using DIRECT", metadata.SourceDetail(), metadata.RemoteAddress())
		}

		oAddrPort := metadata.AddrPort()
		writeBackProxy := nat.NewWriteBackProxy(packet)
		natTable.Set(key, pc, writeBackProxy)

		go handleUDPToLocal(writeBackProxy, pc, key, oAddrPort, fAddr)

		handle()
	}()
}

func handleTCPConn(connCtx C.ConnContext) {
	defer func(conn net.Conn) {
		_ = conn.Close()
	}(connCtx.Conn())

	metadata := connCtx.Metadata()
	if !metadata.Valid() {
		log.Warnln("[Metadata] not valid: %#v", metadata)
		return
	}

	if err := preHandleMetadata(metadata); err != nil {
		log.Debugln("[Metadata PreHandle] error: %s", err)
		return
	}

	conn := connCtx.Conn()
	conn.ResetPeeked() // reset before sniffer
	if sniffer.Dispatcher.Enable() && sniffingEnable {
		sniffer.Dispatcher.TCPSniff(conn, metadata)
	}

	peekMutex := sync.Mutex{}
	if !conn.Peeked() {
		peekMutex.Lock()
		go func() {
			defer peekMutex.Unlock()
			_ = conn.SetReadDeadline(time.Now().Add(200 * time.Millisecond))
			_, _ = conn.Peek(1)
			_ = conn.SetReadDeadline(time.Time{})
		}()
	}

	proxy, rule, err := resolveMetadata(connCtx, metadata)
	if err != nil {
		log.Warnln("[Metadata] parse failed: %s", err.Error())
		return
	}

	dialMetadata := metadata
	if len(metadata.Host) > 0 {
		if node, ok := resolver.DefaultHosts.Search(metadata.Host, false); ok {
			if dstIp, _ := node.RandIP(); !FakeIPRange().Contains(dstIp) {
				dialMetadata.DstIP = dstIp
				dialMetadata.DNSMode = C.DNSHosts
				dialMetadata = dialMetadata.Pure()
			}
		}
	}

	var peekBytes []byte
	var peekLen int

	ctx, cancel := context.WithTimeout(context.Background(), C.DefaultTCPTimeout)
	defer cancel()
	remoteConn, err := retry(ctx, func(ctx context.Context) (remoteConn C.Conn, err error) {
		remoteConn, err = proxy.DialContext(ctx, dialMetadata)
		if err != nil {
			return
		}

		if N.NeedHandshake(remoteConn) {
			defer func() {
				for _, chain := range remoteConn.Chains() {
					if chain == "REJECT" {
						err = nil
						return
					}
				}
				if err != nil {
					remoteConn = nil
				}
			}()
			peekMutex.Lock()
			defer peekMutex.Unlock()
			peekBytes, _ = conn.Peek(conn.Buffered())
			_, err = remoteConn.Write(peekBytes)
			if err != nil {
				return
			}
			if peekLen = len(peekBytes); peekLen > 0 {
				_, _ = conn.Discard(peekLen)
			}
		}
		return
	}, func(err error) {
		if rule == nil {
			log.Warnln(
				"[TCP] dial %s %s --> %s error: %s",
				proxy.Name(),
				metadata.SourceDetail(),
				metadata.RemoteAddress(),
				err.Error(),
			)
		} else {
			log.Warnln("[TCP] dial %s (match %s/%s) %s --> %s error: %s", proxy.Name(), rule.RuleType().String(), rule.Payload(), metadata.SourceDetail(), metadata.RemoteAddress(), err.Error())
		}
	})
	if err != nil {
		return
	}

	remoteConn = statistic.NewTCPTracker(remoteConn, statistic.DefaultManager, metadata, rule, 0, int64(peekLen), true)
	defer func(remoteConn C.Conn) {
		_ = remoteConn.Close()
	}(remoteConn)

	switch true {
	case metadata.SpecialProxy != "":
		log.Infoln("[TCP] %s --> %s using %s", metadata.SourceDetail(), metadata.RemoteAddress(), metadata.SpecialProxy)
	case rule != nil:
		if rule.Payload() != "" {
			log.Infoln("[TCP] %s --> %s match %s using %s", metadata.SourceDetail(), metadata.RemoteAddress(), fmt.Sprintf("%s(%s)", rule.RuleType().String(), rule.Payload()), remoteConn.Chains().String())
		} else {
			log.Infoln("[TCP] %s --> %s match %s using %s", metadata.SourceDetail(), metadata.RemoteAddress(), rule.RuleType().String(), remoteConn.Chains().String())
		}
	case mode == Global:
		log.Infoln("[TCP] %s --> %s using GLOBAL", metadata.SourceDetail(), metadata.RemoteAddress())
	case mode == Direct:
		log.Infoln("[TCP] %s --> %s using DIRECT", metadata.SourceDetail(), metadata.RemoteAddress())
	default:
		log.Infoln(
			"[TCP] %s --> %s doesn't match any rule using DIRECT",
			metadata.SourceDetail(),
			metadata.RemoteAddress(),
		)
	}

	_ = conn.SetReadDeadline(time.Now()) // stop unfinished peek
	peekMutex.Lock()
	defer peekMutex.Unlock()
	_ = conn.SetReadDeadline(time.Time{}) // reset
	handleSocket(connCtx, remoteConn)
}

func shouldResolveIP(rule C.Rule, metadata *C.Metadata) bool {
	return rule.ShouldResolveIP() && metadata.Host != "" && !metadata.DstIP.IsValid()
}

func match(metadata *C.Metadata) (C.Proxy, C.Rule, error) {
	configMux.RLock()
	defer configMux.RUnlock()
	var (
		resolved             bool
		attemptProcessLookup = true
	)

	if node, ok := resolver.DefaultHosts.Search(metadata.Host, false); ok {
		metadata.DstIP, _ = node.RandIP()
		resolved = true
	}

	for _, rule := range getRules(metadata) {
		if !resolved && shouldResolveIP(rule, metadata) {
			func() {
				ctx, cancel := context.WithTimeout(context.Background(), resolver.DefaultDNSTimeout)
				defer cancel()
				ip, err := resolver.ResolveIP(ctx, metadata.Host)
				if err != nil {
					log.Debugln("[DNS] resolve %s error: %s", metadata.Host, err.Error())
				} else {
					log.Debugln("[DNS] %s --> %s", metadata.Host, ip.String())
					metadata.DstIP = ip
				}
				resolved = true
			}()
		}

		if attemptProcessLookup && !findProcessMode.Off() && (findProcessMode.Always() || rule.ShouldFindProcess()) {
			attemptProcessLookup = false
<<<<<<< HEAD
			srcPort, _ := strconv.ParseUint(metadata.SrcPort, 10, 16)
			uid, path, err := P.FindProcessName(metadata.NetWork.String(), metadata.SrcIP, int(srcPort))
=======
			uid, path, err := P.FindProcessName(metadata.NetWork.String(), metadata.SrcIP, int(metadata.SrcPort))
>>>>>>> 3093fc4f
			if err != nil {
				log.Debugln("[Process] find process %s: %v", metadata.String(), err)
			} else {
				metadata.Process = filepath.Base(path)
				metadata.ProcessPath = path
				metadata.Uid = uid
			}
		}

		if matched, ada := rule.Match(metadata); matched {
			adapter, ok := proxies[ada]
			if !ok {
				continue
			}

			// parse multi-layer nesting
			passed := false
			for adapter := adapter; adapter != nil; adapter = adapter.Unwrap(metadata, false) {
				if adapter.Type() == C.Pass {
					passed = true
					break
				}
			}
			if passed {
				log.Debugln("%s match Pass rule", adapter.Name())
				continue
			}

			if metadata.NetWork == C.UDP && !adapter.SupportUDP() {
				log.Debugln("%s UDP is not supported", adapter.Name())
				continue
			}

			return adapter, rule, nil
		}
	}

	return proxies["DIRECT"], nil, nil
}

func getRules(metadata *C.Metadata) []C.Rule {
	if sr, ok := subRules[metadata.SpecialRules]; ok {
		log.Debugln("[Rule] use %s rules", metadata.SpecialRules)
		return sr
	} else {
		log.Debugln("[Rule] use default rules")
		return rules
	}
}

func retry[T any](ctx context.Context, ft func(context.Context) (T, error), fe func(err error)) (t T, err error) {
	b := &backoff.Backoff{
		Min:    10 * time.Millisecond,
		Max:    1 * time.Second,
		Factor: 2,
		Jitter: true,
	}
	for i := 0; i < 10; i++ {
		t, err = ft(ctx)
		if err != nil {
			if fe != nil {
				fe(err)
			}
			select {
			case <-time.After(b.Duration()):
				continue
			case <-ctx.Done():
				return
			}
		} else {
			break
		}
	}
	return
}<|MERGE_RESOLUTION|>--- conflicted
+++ resolved
@@ -565,12 +565,7 @@
 
 		if attemptProcessLookup && !findProcessMode.Off() && (findProcessMode.Always() || rule.ShouldFindProcess()) {
 			attemptProcessLookup = false
-<<<<<<< HEAD
-			srcPort, _ := strconv.ParseUint(metadata.SrcPort, 10, 16)
-			uid, path, err := P.FindProcessName(metadata.NetWork.String(), metadata.SrcIP, int(srcPort))
-=======
 			uid, path, err := P.FindProcessName(metadata.NetWork.String(), metadata.SrcIP, int(metadata.SrcPort))
->>>>>>> 3093fc4f
 			if err != nil {
 				log.Debugln("[Process] find process %s: %v", metadata.String(), err)
 			} else {
