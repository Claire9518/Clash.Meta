package tunnel

import (
	"errors"
	"net"
	"time"

	N "github.com/Dreamacro/clash/common/net"
	"github.com/Dreamacro/clash/common/pool"
	"github.com/Dreamacro/clash/component/resolver"
	C "github.com/Dreamacro/clash/constant"
)

func handleUDPToRemote(packet C.UDPPacket, pc C.PacketConn, metadata *C.Metadata) error {
	defer packet.Drop()

	// local resolve UDP dns
	if !metadata.Resolved() {
		ip, err := resolver.ResolveIP(metadata.Host)
		if err != nil {
			return err
		}
		metadata.DstIP = ip
	}

	addr := metadata.UDPAddr()
	if addr == nil {
		return errors.New("udp addr invalid")
	}

	if _, err := pc.WriteTo(packet.Data(), addr); err != nil {
		return err
	}
	// reset timeout
	pc.SetReadDeadline(time.Now().Add(udpTimeout))

	return nil
}

func handleUDPToLocal(packet C.UDPPacket, pc net.PacketConn, key string, fAddr net.Addr) {
	buf := pool.Get(pool.UDPBufferSize)
	defer pool.Put(buf)
	defer natTable.Delete(key)
	defer pc.Close()

	for {
		pc.SetReadDeadline(time.Now().Add(udpTimeout))
		n, from, err := pc.ReadFrom(buf)
		if err != nil {
			return
		}

		if fAddr != nil {
			from = fAddr
		}

		_, err = packet.WriteBack(buf[:n], from)
		if err != nil {
			return
		}
	}
}

func handleSocket(ctx C.ConnContext, outbound net.Conn) {
<<<<<<< HEAD
	relay(ctx.Conn(), outbound)
}

// relay copies between left and right bidirectionally.
func relay(leftConn, rightConn net.Conn) {
	ch := make(chan error)

	tcpKeepAlive(leftConn)
	tcpKeepAlive(rightConn)

	go func() {
		buf := pool.Get(pool.RelayBufferSize)
		// Wrapping to avoid using *net.TCPConn.(ReadFrom)
		// See also https://github.com/Dreamacro/clash/pull/1209
		_, err := io.CopyBuffer(N.WriteOnlyWriter{Writer: leftConn}, N.ReadOnlyReader{Reader: rightConn}, buf)
		pool.Put(buf)
		leftConn.SetReadDeadline(time.Now())
		ch <- err
	}()

	buf := pool.Get(pool.RelayBufferSize)
	io.CopyBuffer(N.WriteOnlyWriter{Writer: rightConn}, N.ReadOnlyReader{Reader: leftConn}, buf)
	pool.Put(buf)
	rightConn.SetReadDeadline(time.Now())
	<-ch
}

func tcpKeepAlive(c net.Conn) {
	if tcp, ok := c.(*net.TCPConn); ok {
		tcp.SetKeepAlive(true)
	}
=======
	N.Relay(ctx.Conn(), outbound)
>>>>>>> 6a92c6af
}<|MERGE_RESOLUTION|>--- conflicted
+++ resolved
@@ -62,39 +62,13 @@
 }
 
 func handleSocket(ctx C.ConnContext, outbound net.Conn) {
-<<<<<<< HEAD
-	relay(ctx.Conn(), outbound)
-}
-
-// relay copies between left and right bidirectionally.
-func relay(leftConn, rightConn net.Conn) {
-	ch := make(chan error)
-
-	tcpKeepAlive(leftConn)
-	tcpKeepAlive(rightConn)
-
-	go func() {
-		buf := pool.Get(pool.RelayBufferSize)
-		// Wrapping to avoid using *net.TCPConn.(ReadFrom)
-		// See also https://github.com/Dreamacro/clash/pull/1209
-		_, err := io.CopyBuffer(N.WriteOnlyWriter{Writer: leftConn}, N.ReadOnlyReader{Reader: rightConn}, buf)
-		pool.Put(buf)
-		leftConn.SetReadDeadline(time.Now())
-		ch <- err
-	}()
-
-	buf := pool.Get(pool.RelayBufferSize)
-	io.CopyBuffer(N.WriteOnlyWriter{Writer: rightConn}, N.ReadOnlyReader{Reader: leftConn}, buf)
-	pool.Put(buf)
-	rightConn.SetReadDeadline(time.Now())
-	<-ch
+	tcpKeepAlive(ctx.Conn())
+	tcpKeepAlive(outbound)
+	N.Relay(ctx.Conn(), outbound)
 }
 
 func tcpKeepAlive(c net.Conn) {
 	if tcp, ok := c.(*net.TCPConn); ok {
 		tcp.SetKeepAlive(true)
 	}
-=======
-	N.Relay(ctx.Conn(), outbound)
->>>>>>> 6a92c6af
 }