package main

import (
	"flag"
	"fmt"
	"os"
	"os/signal"
	"path/filepath"
	"runtime"
	"syscall"

	"github.com/Dreamacro/clash/config"
	C "github.com/Dreamacro/clash/constant"
	"github.com/Dreamacro/clash/hub"
	"github.com/Dreamacro/clash/hub/executor"
	"github.com/Dreamacro/clash/log"

	"go.uber.org/automaxprocs/maxprocs"
)

var (
	flagset            map[string]bool
	version            bool
	testConfig         bool
	geodataMode        bool
	homeDir            string
	configFile         string
	externalUI         string
	externalController string
	secret             string
)

func init() {
	flag.StringVar(&homeDir, "d", "", "set configuration directory")
	flag.StringVar(&configFile, "f", "", "specify configuration file")
	flag.StringVar(&externalUI, "ext-ui", "", "override external ui directory")
	flag.StringVar(&externalController, "ext-ctl", "", "override external controller address")
	flag.StringVar(&secret, "secret", "", "override secret for RESTful API")
	flag.BoolVar(&geodataMode, "m", false, "set geodata mode")
	flag.BoolVar(&version, "v", false, "show current version of clash")
	flag.BoolVar(&testConfig, "t", false, "test configuration and exit")
	flag.Parse()

	flagset = map[string]bool{}
	flag.Visit(func(f *flag.Flag) {
		flagset[f.Name] = true
	})
}

func main() {
<<<<<<< HEAD
	_, _ = maxprocs.Set(maxprocs.Logger(func(string, ...interface{}) {}))
=======
	maxprocs.Set(maxprocs.Logger(func(string, ...any) {}))
>>>>>>> fb7d3402
	if version {
		fmt.Printf("Clash Meta %s %s %s with %s %s\n", C.Version, runtime.GOOS, runtime.GOARCH, runtime.Version(), C.BuildTime)
		return
	}

	if homeDir != "" {
		if !filepath.IsAbs(homeDir) {
			currentDir, _ := os.Getwd()
			homeDir = filepath.Join(currentDir, homeDir)
		}
		C.SetHomeDir(homeDir)
	}

	if configFile != "" {
		if !filepath.IsAbs(configFile) {
			currentDir, _ := os.Getwd()
			configFile = filepath.Join(currentDir, configFile)
		}
		C.SetConfig(configFile)
	} else {
		configFile := filepath.Join(C.Path.HomeDir(), C.Path.Config())
		C.SetConfig(configFile)
	}

	if geodataMode {
		C.GeodataMode = true
	}

	if err := config.Init(C.Path.HomeDir()); err != nil {
		log.Fatalln("Initial configuration directory error: %s", err.Error())
	}

	if testConfig {
		if _, err := executor.Parse(); err != nil {
			log.Errorln(err.Error())
			fmt.Printf("configuration file %s test failed\n", C.Path.Config())
			os.Exit(1)
		}
		fmt.Printf("configuration file %s test is successful\n", C.Path.Config())
		return
	}

	var options []hub.Option
	if flagset["ext-ui"] {
		options = append(options, hub.WithExternalUI(externalUI))
	}
	if flagset["ext-ctl"] {
		options = append(options, hub.WithExternalController(externalController))
	}
	if flagset["secret"] {
		options = append(options, hub.WithSecret(secret))
	}

	if err := hub.Parse(options...); err != nil {
		log.Fatalln("Parse config error: %s", err.Error())
	}

	sigCh := make(chan os.Signal, 1)
	signal.Notify(sigCh, syscall.SIGHUP, syscall.SIGINT, syscall.SIGTERM)
	<-sigCh

	// clean up
	log.Warnln("Clash clean up")
	hub.CleanUp()

	log.Warnln("Clash shutting down")
}<|MERGE_RESOLUTION|>--- conflicted
+++ resolved
@@ -48,11 +48,7 @@
 }
 
 func main() {
-<<<<<<< HEAD
-	_, _ = maxprocs.Set(maxprocs.Logger(func(string, ...interface{}) {}))
-=======
 	maxprocs.Set(maxprocs.Logger(func(string, ...any) {}))
->>>>>>> fb7d3402
 	if version {
 		fmt.Printf("Clash Meta %s %s %s with %s %s\n", C.Version, runtime.GOOS, runtime.GOARCH, runtime.Version(), C.BuildTime)
 		return
