package config

import (
	"container/list"
	"errors"
	"fmt"
	R "github.com/Dreamacro/clash/rule"
	RP "github.com/Dreamacro/clash/rule/provider"
	"net"
	"net/netip"
	"net/url"
	"os"
	"regexp"
	"runtime"
	"strings"
	"time"

	"github.com/Dreamacro/clash/adapter"
	"github.com/Dreamacro/clash/adapter/outbound"
	"github.com/Dreamacro/clash/adapter/outboundgroup"
	"github.com/Dreamacro/clash/adapter/provider"
	"github.com/Dreamacro/clash/component/auth"
	"github.com/Dreamacro/clash/component/dialer"
	"github.com/Dreamacro/clash/component/fakeip"
	"github.com/Dreamacro/clash/component/geodata"
	"github.com/Dreamacro/clash/component/geodata/router"
	"github.com/Dreamacro/clash/component/trie"
	C "github.com/Dreamacro/clash/constant"
	providerTypes "github.com/Dreamacro/clash/constant/provider"
	"github.com/Dreamacro/clash/dns"
	"github.com/Dreamacro/clash/listener/tun/ipstack/commons"
	"github.com/Dreamacro/clash/log"
	T "github.com/Dreamacro/clash/tunnel"

	"gopkg.in/yaml.v2"
)

// General config
type General struct {
	Inbound
	Controller
	Mode          T.TunnelMode `json:"mode"`
	UnifiedDelay  bool
	LogLevel      log.LogLevel `json:"log-level"`
	IPv6          bool         `json:"ipv6"`
	Interface     string       `json:"-"`
	RoutingMark   int          `json:"-"`
	GeodataMode   bool         `json:"geodata-mode"`
	GeodataLoader string       `json:"geodata-loader"`
}

// Inbound config
type Inbound struct {
	Port           int      `json:"port"`
	SocksPort      int      `json:"socks-port"`
	RedirPort      int      `json:"redir-port"`
	TProxyPort     int      `json:"tproxy-port"`
	MixedPort      int      `json:"mixed-port"`
	Authentication []string `json:"authentication"`
	AllowLan       bool     `json:"allow-lan"`
	BindAddress    string   `json:"bind-address"`
}

// Controller config
type Controller struct {
	ExternalController string `json:"-"`
	ExternalUI         string `json:"-"`
	Secret             string `json:"-"`
}

// DNS config
type DNS struct {
	Enable                bool             `yaml:"enable"`
	IPv6                  bool             `yaml:"ipv6"`
	NameServer            []dns.NameServer `yaml:"nameserver"`
	Fallback              []dns.NameServer `yaml:"fallback"`
	FallbackFilter        FallbackFilter   `yaml:"fallback-filter"`
	Listen                string           `yaml:"listen"`
	EnhancedMode          C.DNSMode        `yaml:"enhanced-mode"`
	DefaultNameserver     []dns.NameServer `yaml:"default-nameserver"`
	FakeIPRange           *fakeip.Pool
	Hosts                 *trie.DomainTrie
	NameServerPolicy      map[string]dns.NameServer
	ProxyServerNameserver []dns.NameServer
}

// FallbackFilter config
type FallbackFilter struct {
	GeoIP     bool                    `yaml:"geoip"`
	GeoIPCode string                  `yaml:"geoip-code"`
	IPCIDR    []*net.IPNet            `yaml:"ipcidr"`
	Domain    []string                `yaml:"domain"`
	GeoSite   []*router.DomainMatcher `yaml:"geosite"`
}

var (
	GroupsList             = list.New()
	ProxiesList            = list.New()
	ParsingProxiesCallback func(groupsList *list.List, proxiesList *list.List)
)

// Profile config
type Profile struct {
	StoreSelected bool `yaml:"store-selected"`
	StoreFakeIP   bool `yaml:"store-fake-ip"`
}

// Tun config
type Tun struct {
	Enable    bool             `yaml:"enable" json:"enable"`
	Device    string           `yaml:"device" json:"device"`
	Stack     C.TUNStack       `yaml:"stack" json:"stack"`
	DNSHijack []netip.AddrPort `yaml:"dns-hijack" json:"dns-hijack"`
	AutoRoute bool             `yaml:"auto-route" json:"auto-route"`
}

// Script config
type Script struct {
	MainCode      string            `yaml:"code" json:"code"`
	ShortcutsCode map[string]string `yaml:"shortcuts" json:"shortcuts"`
}

// IPTables config
type IPTables struct {
	Enable           bool     `yaml:"enable" json:"enable"`
	InboundInterface string   `yaml:"inbound-interface" json:"inbound-interface"`
	Bypass           []string `yaml:"bypass" json:"bypass"`
}

// Experimental config
type Experimental struct{}

// Config is clash config manager
type Config struct {
	General       *General
	Tun           *Tun
	IPTables      *IPTables
	DNS           *DNS
	Experimental  *Experimental
	Hosts         *trie.DomainTrie
	Profile       *Profile
	Rules         []C.Rule
	Users         []auth.AuthUser
	Proxies       map[string]C.Proxy
	Providers     map[string]providerTypes.ProxyProvider
	RuleProviders map[string]*providerTypes.RuleProvider
}

type RawDNS struct {
	Enable                bool              `yaml:"enable"`
	IPv6                  bool              `yaml:"ipv6"`
	UseHosts              bool              `yaml:"use-hosts"`
	NameServer            []string          `yaml:"nameserver"`
	Fallback              []string          `yaml:"fallback"`
	FallbackFilter        RawFallbackFilter `yaml:"fallback-filter"`
	Listen                string            `yaml:"listen"`
	EnhancedMode          C.DNSMode         `yaml:"enhanced-mode"`
	FakeIPRange           string            `yaml:"fake-ip-range"`
	FakeIPFilter          []string          `yaml:"fake-ip-filter"`
	DefaultNameserver     []string          `yaml:"default-nameserver"`
	NameServerPolicy      map[string]string `yaml:"nameserver-policy"`
	ProxyServerNameserver []string          `yaml:"proxy-server-nameserver"`
}

type RawFallbackFilter struct {
	GeoIP     bool     `yaml:"geoip"`
	GeoIPCode string   `yaml:"geoip-code"`
	IPCIDR    []string `yaml:"ipcidr"`
	Domain    []string `yaml:"domain"`
	GeoSite   []string `yaml:"geosite"`
}

type RawTun struct {
	Enable    bool       `yaml:"enable" json:"enable"`
	Device    string     `yaml:"device" json:"device"`
	Stack     C.TUNStack `yaml:"stack" json:"stack"`
	DNSHijack []string   `yaml:"dns-hijack" json:"dns-hijack"`
	AutoRoute bool       `yaml:"auto-route" json:"auto-route"`
}

type RawConfig struct {
	Port               int          `yaml:"port"`
	SocksPort          int          `yaml:"socks-port"`
	RedirPort          int          `yaml:"redir-port"`
	TProxyPort         int          `yaml:"tproxy-port"`
	MixedPort          int          `yaml:"mixed-port"`
	Authentication     []string     `yaml:"authentication"`
	AllowLan           bool         `yaml:"allow-lan"`
	BindAddress        string       `yaml:"bind-address"`
	Mode               T.TunnelMode `yaml:"mode"`
	UnifiedDelay       bool         `yaml:"unified-delay"`
	LogLevel           log.LogLevel `yaml:"log-level"`
	IPv6               bool         `yaml:"ipv6"`
	ExternalController string       `yaml:"external-controller"`
	ExternalUI         string       `yaml:"external-ui"`
	Secret             string       `yaml:"secret"`
	Interface          string       `yaml:"interface-name"`
	RoutingMark        int          `yaml:"routing-mark"`
	GeodataMode        bool         `yaml:"geodata-mode"`
	GeodataLoader      string       `yaml:"geodata-loader"`

	ProxyProvider map[string]map[string]any `yaml:"proxy-providers"`
	RuleProvider  map[string]map[string]any `yaml:"rule-providers"`
	Hosts         map[string]string         `yaml:"hosts"`
	DNS           RawDNS                    `yaml:"dns"`
	Tun           RawTun                    `yaml:"tun"`
	IPTables      IPTables                  `yaml:"iptables"`
	Experimental  Experimental              `yaml:"experimental"`
	Profile       Profile                   `yaml:"profile"`
	Proxy         []map[string]any          `yaml:"proxies"`
	ProxyGroup    []map[string]any          `yaml:"proxy-groups"`
	Rule          []string                  `yaml:"rules"`
	Script        Script                    `yaml:"script"`
}

// Parse config
func Parse(buf []byte) (*Config, error) {
	rawCfg, err := UnmarshalRawConfig(buf)
	if err != nil {
		return nil, err
	}

	return ParseRawConfig(rawCfg)
}

func UnmarshalRawConfig(buf []byte) (*RawConfig, error) {
	// config with default value
	rawCfg := &RawConfig{
		AllowLan:       false,
		BindAddress:    "*",
		Mode:           T.Rule,
		GeodataMode:    C.GeodataMode,
		GeodataLoader:  "memconservative",
		UnifiedDelay:   false,
		Authentication: []string{},
		LogLevel:       log.INFO,
		Hosts:          map[string]string{},
		Rule:           []string{},
		Proxy:          []map[string]any{},
		ProxyGroup:     []map[string]any{},
		Tun: RawTun{
			Enable:    false,
			Device:    "",
			Stack:     C.TunGvisor,
			DNSHijack: []string{"0.0.0.0:53"}, // default hijack all dns query
			AutoRoute: true,
		},
		IPTables: IPTables{
			Enable:           false,
			InboundInterface: "lo",
			Bypass:           []string{},
		},
		DNS: RawDNS{
			Enable:       false,
			UseHosts:     true,
			EnhancedMode: C.DNSMapping,
			FakeIPRange:  "198.18.0.1/16",
			FallbackFilter: RawFallbackFilter{
				GeoIP:     true,
				GeoIPCode: "CN",
				IPCIDR:    []string{},
				GeoSite:   []string{},
			},
			DefaultNameserver: []string{
				"114.114.114.114",
				"223.5.5.5",
				"8.8.8.8",
				"1.0.0.1",
			},
			NameServer: []string{
				"https://doh.pub/dns-query",
				"tls://223.5.5.5:853",
			},
			FakeIPFilter: []string{
				"dns.msftnsci.com",
				"www.msftnsci.com",
				"www.msftconnecttest.com",
			},
		},
		Profile: Profile{
			StoreSelected: true,
		},
		Script: Script{
			MainCode:      "",
			ShortcutsCode: map[string]string{},
		},
	}

	if err := yaml.Unmarshal(buf, rawCfg); err != nil {
		return nil, err
	}

	return rawCfg, nil
}

func ParseRawConfig(rawCfg *RawConfig) (*Config, error) {
	config := &Config{}
	log.Infoln("Start initial configuration in progress") //Segment finished in xxm
	startTime := time.Now()
	config.Experimental = &rawCfg.Experimental
	config.Profile = &rawCfg.Profile
	config.IPTables = &rawCfg.IPTables

	general, err := parseGeneral(rawCfg)
	if err != nil {
		return nil, err
	}
	config.General = general

	tunCfg, err := parseTun(rawCfg.Tun, config.General)
	if err != nil {
		return nil, err
	}
	config.Tun = tunCfg

	dialer.DefaultInterface.Store(config.General.Interface)

	proxies, providers, err := parseProxies(rawCfg)
	if err != nil {
		return nil, err
	}
	config.Proxies = proxies
	config.Providers = providers

<<<<<<< HEAD
	err = parseScript(rawCfg)
	if err != nil {
		return nil, err
	}

=======
>>>>>>> 591ee119
	rules, ruleProviders, err := parseRules(rawCfg, proxies)
	if err != nil {
		return nil, err
	}
	config.Rules = rules
	config.RuleProviders = ruleProviders

	hosts, err := parseHosts(rawCfg)
	if err != nil {
		return nil, err
	}
	config.Hosts = hosts

	dnsCfg, err := parseDNS(rawCfg, hosts, rules)
	if err != nil {
		return nil, err
	}
	config.DNS = dnsCfg

	config.Users = parseAuthentication(rawCfg.Authentication)

	elapsedTime := time.Since(startTime) / time.Millisecond                     // duration in ms
	log.Infoln("Initial configuration complete, total time: %dms", elapsedTime) //Segment finished in xxm
	return config, nil
}

func parseGeneral(cfg *RawConfig) (*General, error) {
	externalUI := cfg.ExternalUI
	geodata.SetLoader(cfg.GeodataLoader)
	// checkout externalUI exist
	if externalUI != "" {
		externalUI = C.Path.Resolve(externalUI)

		if _, err := os.Stat(externalUI); os.IsNotExist(err) {
			return nil, fmt.Errorf("external-ui: %s not exist", externalUI)
		}
	}

	return &General{
		Inbound: Inbound{
			Port:        cfg.Port,
			SocksPort:   cfg.SocksPort,
			RedirPort:   cfg.RedirPort,
			TProxyPort:  cfg.TProxyPort,
			MixedPort:   cfg.MixedPort,
			AllowLan:    cfg.AllowLan,
			BindAddress: cfg.BindAddress,
		},
		Controller: Controller{
			ExternalController: cfg.ExternalController,
			ExternalUI:         cfg.ExternalUI,
			Secret:             cfg.Secret,
		},
		UnifiedDelay:  cfg.UnifiedDelay,
		Mode:          cfg.Mode,
		LogLevel:      cfg.LogLevel,
		IPv6:          cfg.IPv6,
		Interface:     cfg.Interface,
		RoutingMark:   cfg.RoutingMark,
		GeodataMode:   cfg.GeodataMode,
		GeodataLoader: cfg.GeodataLoader,
	}, nil
}

func parseProxies(cfg *RawConfig) (proxies map[string]C.Proxy, providersMap map[string]providerTypes.ProxyProvider, err error) {
	proxies = make(map[string]C.Proxy)
	providersMap = make(map[string]providerTypes.ProxyProvider)
	proxiesConfig := cfg.Proxy
	groupsConfig := cfg.ProxyGroup
	providersConfig := cfg.ProxyProvider

	var proxyList []string
	_proxiesList := list.New()
	_groupsList := list.New()

	proxies["DIRECT"] = adapter.NewProxy(outbound.NewDirect())
	proxies["REJECT"] = adapter.NewProxy(outbound.NewReject())
	proxies["COMPATIBLE"] = adapter.NewProxy(outbound.NewCompatible())
	proxies["PASS"] = adapter.NewProxy(outbound.NewPass())
	proxyList = append(proxyList, "DIRECT", "REJECT")

	// parse proxy
	for idx, mapping := range proxiesConfig {
		proxy, err := adapter.ParseProxy(mapping)
		if err != nil {
			return nil, nil, fmt.Errorf("proxy %d: %w", idx, err)
		}

		if _, exist := proxies[proxy.Name()]; exist {
			return nil, nil, fmt.Errorf("proxy %s is the duplicate name", proxy.Name())
		}
		proxies[proxy.Name()] = proxy
		proxyList = append(proxyList, proxy.Name())
		_proxiesList.PushBack(mapping)
	}

	// keep the original order of ProxyGroups in config file
	for idx, mapping := range groupsConfig {
		groupName, existName := mapping["name"].(string)
		if !existName {
			return nil, nil, fmt.Errorf("proxy group %d: missing name", idx)
		}
		proxyList = append(proxyList, groupName)
		_groupsList.PushBack(mapping)
	}

	// check if any loop exists and sort the ProxyGroups
	if err := proxyGroupsDagSort(groupsConfig); err != nil {
		return nil, nil, err
	}

	// parse and initial providers
	for name, mapping := range providersConfig {
		if name == provider.ReservedName {
			return nil, nil, fmt.Errorf("can not defined a provider called `%s`", provider.ReservedName)
		}

		pd, err := provider.ParseProxyProvider(name, mapping)
		if err != nil {
			return nil, nil, fmt.Errorf("parse proxy provider %s error: %w", name, err)
		}

		providersMap[name] = pd
	}

	// parse proxy group
	for idx, mapping := range groupsConfig {
		group, err := outboundgroup.ParseProxyGroup(mapping, proxies, providersMap)
		if err != nil {
			return nil, nil, fmt.Errorf("proxy group[%d]: %w", idx, err)
		}

		groupName := group.Name()
		if _, exist := proxies[groupName]; exist {
			return nil, nil, fmt.Errorf("proxy group %s: the duplicate name", groupName)
		}

		proxies[groupName] = adapter.NewProxy(group)
	}

	var ps []C.Proxy
	for _, v := range proxyList {
		if proxies[v].Type() == C.Pass {
			continue
		}
		ps = append(ps, proxies[v])
	}
	hc := provider.NewHealthCheck(ps, "", 0, true)
	pd, _ := provider.NewCompatibleProvider(provider.ReservedName, ps, hc)
	providersMap[provider.ReservedName] = pd

	global := outboundgroup.NewSelector(
		&outboundgroup.GroupCommonOption{
			Name: "GLOBAL",
		},
		[]providerTypes.ProxyProvider{pd},
	)
	proxies["GLOBAL"] = adapter.NewProxy(global)
	ProxiesList = _proxiesList
	GroupsList = _groupsList
	if ParsingProxiesCallback != nil {
		// refresh tray menu
		go ParsingProxiesCallback(GroupsList, ProxiesList)
	}
	return proxies, providersMap, nil
}

<<<<<<< HEAD
func parseScript(cfg *RawConfig) error {
	mode := cfg.Mode
	script := cfg.Script
	mainCode := cleanPyKeywords(script.MainCode)
	shortcutsCode := script.ShortcutsCode

	if mode != T.Script && len(shortcutsCode) == 0 {
		return nil
	} else if mode == T.Script && len(mainCode) == 0 {
		return fmt.Errorf("initialized script module failure, can't find script code in the config file")
	}

	content :=
		`# -*- coding: UTF-8 -*-

from datetime import datetime as whatever

class ClashTime:
  def now(self):
    return whatever.now()
  
  def unix(self):
    return int(whatever.now().timestamp())

  def unix_nano(self):
    return int(round(whatever.now().timestamp() * 1000))

time = ClashTime()

`
	for k, v := range shortcutsCode {
		v = cleanPyKeywords(v)
		v = strings.TrimSpace(v)
		if len(v) == 0 {
			return fmt.Errorf("initialized rule SCRIPT failure, shortcut [%s] code invalid syntax", k)
		}

		content += "def " + strings.ToLower(k) + "(ctx, network, process_name, host, src_ip, src_port, dst_ip, dst_port):\n  return " + v + "\n\n"
	}

	return nil
}

=======
>>>>>>> 591ee119
func parseRules(cfg *RawConfig, proxies map[string]C.Proxy) ([]C.Rule, map[string]*providerTypes.RuleProvider, error) {
	ruleProviders := map[string]*providerTypes.RuleProvider{}
	log.Infoln("Geodata Loader mode: %s", geodata.LoaderName())
	// parse rule provider
	for name, mapping := range cfg.RuleProvider {
		rp, err := RP.ParseRuleProvider(name, mapping)
		if err != nil {
			return nil, nil, err
		}

		ruleProviders[name] = &rp
		RP.SetRuleProvider(rp)
	}

	var rules []C.Rule
	rulesConfig := cfg.Rule
	mode := cfg.Mode

	// parse rules
	for idx, line := range rulesConfig {
		rule := trimArr(strings.Split(line, ","))
		var (
			payload  string
			target   string
			params   []string
			ruleName = strings.ToUpper(rule[0])
		)

		if mode == T.Script && ruleName != "GEOSITE" {
			continue
		}

		l := len(rule)

		if ruleName == "NOT" || ruleName == "OR" || ruleName == "AND" {
			target = rule[l-1]
			payload = strings.Join(rule[1:l-1], ",")
		} else {
			if l < 2 {
				return nil, nil, fmt.Errorf("rules[%d] [%s] error: format invalid", idx, line)
			}
			if l < 4 {
				rule = append(rule, make([]string, 4-l)...)
			}
			if ruleName == "MATCH" {
				l = 2
			}
			if l >= 3 {
				l = 3
				payload = rule[1]
			}
			target = rule[l-1]
			params = rule[l:]
		}

		if _, ok := proxies[target]; mode != T.Script && !ok {
			return nil, nil, fmt.Errorf("rules[%d] [%s] error: proxy [%s] not found", idx, line, target)
		}

		params = trimArr(params)

		if ruleName == "GEOSITE" {
			if err := initGeoSite(); err != nil {
				return nil, nil, fmt.Errorf("can't initial GeoSite: %s", err)
			}
			initMode = false
		}
		parsed, parseErr := R.ParseRule(ruleName, payload, target, params)
		if parseErr != nil {
			return nil, nil, fmt.Errorf("rules[%d] [%s] error: %s", idx, line, parseErr.Error())
		}

		if mode != T.Script {
			rules = append(rules, parsed)
		}
	}

	runtime.GC()

	return rules, ruleProviders, nil
}

func parseHosts(cfg *RawConfig) (*trie.DomainTrie, error) {
	tree := trie.New()

	// add default hosts
	if err := tree.Insert("localhost", net.IP{127, 0, 0, 1}); err != nil {
		log.Errorln("insert localhost to host error: %s", err.Error())
	}

	if len(cfg.Hosts) != 0 {
		for domain, ipStr := range cfg.Hosts {
			ip := net.ParseIP(ipStr)
			if ip == nil {
				return nil, fmt.Errorf("%s is not a valid IP", ipStr)
			}
			_ = tree.Insert(domain, ip)
		}
	}

	return tree, nil
}

func hostWithDefaultPort(host string, defPort string) (string, error) {
	if !strings.Contains(host, ":") {
		host += ":"
	}

	hostname, port, err := net.SplitHostPort(host)
	if err != nil {
		return "", err
	}

	if port == "" {
		port = defPort
	}

	return net.JoinHostPort(hostname, port), nil
}

func parseNameServer(servers []string) ([]dns.NameServer, error) {
	var nameservers []dns.NameServer

	for idx, server := range servers {
		// parse without scheme .e.g 8.8.8.8:53
		if !strings.Contains(server, "://") {
			server = "udp://" + server
		}
		u, err := url.Parse(server)
		if err != nil {
			return nil, fmt.Errorf("DNS NameServer[%d] format error: %s", idx, err.Error())
		}

		var addr, dnsNetType string
		switch u.Scheme {
		case "udp":
			addr, err = hostWithDefaultPort(u.Host, "53")
			dnsNetType = "" // UDP
		case "tcp":
			addr, err = hostWithDefaultPort(u.Host, "53")
			dnsNetType = "tcp" // TCP
		case "tls":
			addr, err = hostWithDefaultPort(u.Host, "853")
			dnsNetType = "tcp-tls" // DNS over TLS
		case "https":
			clearURL := url.URL{Scheme: "https", Host: u.Host, Path: u.Path}
			addr = clearURL.String()
			dnsNetType = "https" // DNS over HTTPS
		case "dhcp":
			addr = u.Host
			dnsNetType = "dhcp" // UDP from DHCP
		case "quic":
			addr, err = hostWithDefaultPort(u.Host, "784")
			dnsNetType = "quic" // DNS over QUIC
		default:
			return nil, fmt.Errorf("DNS NameServer[%d] unsupport scheme: %s", idx, u.Scheme)
		}

		if err != nil {
			return nil, fmt.Errorf("DNS NameServer[%d] format error: %s", idx, err.Error())
		}

		nameservers = append(
			nameservers,
			dns.NameServer{
				Net:          dnsNetType,
				Addr:         addr,
				ProxyAdapter: u.Fragment,
				Interface:    dialer.DefaultInterface.Load(),
			},
		)
	}
	return nameservers, nil
}

func parseNameServerPolicy(nsPolicy map[string]string) (map[string]dns.NameServer, error) {
	policy := map[string]dns.NameServer{}

	for domain, server := range nsPolicy {
		nameservers, err := parseNameServer([]string{server})
		if err != nil {
			return nil, err
		}
		if _, valid := trie.ValidAndSplitDomain(domain); !valid {
			return nil, fmt.Errorf("DNS ResoverRule invalid domain: %s", domain)
		}
		policy[domain] = nameservers[0]
	}

	return policy, nil
}

func parseFallbackIPCIDR(ips []string) ([]*net.IPNet, error) {
	var ipNets []*net.IPNet

	for idx, ip := range ips {
		_, ipnet, err := net.ParseCIDR(ip)
		if err != nil {
			return nil, fmt.Errorf("DNS FallbackIP[%d] format error: %s", idx, err.Error())
		}
		ipNets = append(ipNets, ipnet)
	}

	return ipNets, nil
}

func parseFallbackGeoSite(countries []string, rules []C.Rule) ([]*router.DomainMatcher, error) {
	var sites []*router.DomainMatcher
	if len(countries) > 0 {
		if err := initGeoSite(); err != nil {
			return nil, fmt.Errorf("can't initial GeoSite: %s", err)
		}
	}

	for _, country := range countries {
		found := false
		for _, rule := range rules {
			if rule.RuleType() == C.GEOSITE {
				if strings.EqualFold(country, rule.Payload()) {
					found = true
					sites = append(sites, rule.(C.RuleGeoSite).GetDomainMatcher())
					log.Infoln("Start initial GeoSite dns fallback filter from rule `%s`", country)
				}
			}
		}

		if !found {
			matcher, recordsCount, err := geodata.LoadGeoSiteMatcher(country)
			if err != nil {
				return nil, err
			}

			sites = append(sites, matcher)

			log.Infoln("Start initial GeoSite dns fallback filter `%s`, records: %d", country, recordsCount)
		}
	}
	runtime.GC()
	return sites, nil
}

func parseDNS(rawCfg *RawConfig, hosts *trie.DomainTrie, rules []C.Rule) (*DNS, error) {
	cfg := rawCfg.DNS
	if cfg.Enable && len(cfg.NameServer) == 0 {
		return nil, fmt.Errorf("if DNS configuration is turned on, NameServer cannot be empty")
	}

	dnsCfg := &DNS{
		Enable:       cfg.Enable,
		Listen:       cfg.Listen,
		IPv6:         cfg.IPv6,
		EnhancedMode: cfg.EnhancedMode,
		FallbackFilter: FallbackFilter{
			IPCIDR:  []*net.IPNet{},
			GeoSite: []*router.DomainMatcher{},
		},
	}
	var err error
	if dnsCfg.NameServer, err = parseNameServer(cfg.NameServer); err != nil {
		return nil, err
	}

	if dnsCfg.Fallback, err = parseNameServer(cfg.Fallback); err != nil {
		return nil, err
	}

	if dnsCfg.NameServerPolicy, err = parseNameServerPolicy(cfg.NameServerPolicy); err != nil {
		return nil, err
	}

	if dnsCfg.ProxyServerNameserver, err = parseNameServer(cfg.ProxyServerNameserver); err != nil {
		return nil, err
	}

	if len(cfg.DefaultNameserver) == 0 {
		return nil, errors.New("default nameserver should have at least one nameserver")
	}
	if dnsCfg.DefaultNameserver, err = parseNameServer(cfg.DefaultNameserver); err != nil {
		return nil, err
	}
	// check default nameserver is pure ip addr
	for _, ns := range dnsCfg.DefaultNameserver {
		host, _, err := net.SplitHostPort(ns.Addr)
		if err != nil || net.ParseIP(host) == nil {
			return nil, errors.New("default nameserver should be pure IP")
		}
	}

	if cfg.EnhancedMode == C.DNSFakeIP {
		_, ipnet, err := net.ParseCIDR(cfg.FakeIPRange)
		if err != nil {
			return nil, err
		}

		var host *trie.DomainTrie
		// fake ip skip host filter
		if len(cfg.FakeIPFilter) != 0 {
			host = trie.New()
			for _, domain := range cfg.FakeIPFilter {
				_ = host.Insert(domain, true)
			}
		}

		if len(dnsCfg.Fallback) != 0 {
			if host == nil {
				host = trie.New()
			}
			for _, fb := range dnsCfg.Fallback {
				if net.ParseIP(fb.Addr) != nil {
					continue
				}
				_ = host.Insert(fb.Addr, true)
			}
		}

		pool, err := fakeip.New(fakeip.Options{
			IPNet:       ipnet,
			Size:        1000,
			Host:        host,
			Persistence: rawCfg.Profile.StoreFakeIP,
		})
		if err != nil {
			return nil, err
		}

		dnsCfg.FakeIPRange = pool
	}

	if len(cfg.Fallback) != 0 {
		dnsCfg.FallbackFilter.GeoIP = cfg.FallbackFilter.GeoIP
		dnsCfg.FallbackFilter.GeoIPCode = cfg.FallbackFilter.GeoIPCode
		if fallbackip, err := parseFallbackIPCIDR(cfg.FallbackFilter.IPCIDR); err == nil {
			dnsCfg.FallbackFilter.IPCIDR = fallbackip
		}
		dnsCfg.FallbackFilter.Domain = cfg.FallbackFilter.Domain
		fallbackGeoSite, err := parseFallbackGeoSite(cfg.FallbackFilter.GeoSite, rules)
		if err != nil {
			return nil, fmt.Errorf("load GeoSite dns fallback filter error, %w", err)
		}
		dnsCfg.FallbackFilter.GeoSite = fallbackGeoSite
	}

	if cfg.UseHosts {
		dnsCfg.Hosts = hosts
	}

	return dnsCfg, nil
}

func parseAuthentication(rawRecords []string) []auth.AuthUser {
	var users []auth.AuthUser
	for _, line := range rawRecords {
		if user, pass, found := strings.Cut(line, ":"); found {
			users = append(users, auth.AuthUser{User: user, Pass: pass})
		}
	}
	return users
}

func cleanPyKeywords(code string) string {
	if len(code) == 0 {
		return code
	}
	keywords := []string{"import", "print"}

	for _, kw := range keywords {
		reg := regexp.MustCompile("(?m)[\r\n]+^.*" + kw + ".*$")
		code = reg.ReplaceAllString(code, "")
	}
	return code
}

func parseTun(rawTun RawTun, general *General) (*Tun, error) {
	if (rawTun.Enable || general.TProxyPort != 0) && general.Interface == "" {
		autoDetectInterfaceName, err := commons.GetAutoDetectInterface()
		if err != nil || autoDetectInterfaceName == "" {
			log.Warnln("Can not find auto detect interface.[%s]", err)
		} else {
			log.Warnln("Auto detect interface: %s", autoDetectInterfaceName)
		}

		general.Interface = autoDetectInterfaceName
	}

	var dnsHijack []netip.AddrPort

	for _, d := range rawTun.DNSHijack {
		if _, after, ok := strings.Cut(d, "://"); ok {
			d = after
		}

		addrPort, err := netip.ParseAddrPort(d)
		if err != nil {
			return nil, fmt.Errorf("parse dns-hijack url error: %w", err)
		}

		dnsHijack = append(dnsHijack, addrPort)
	}

	return &Tun{
		Enable:    rawTun.Enable,
		Device:    rawTun.Device,
		Stack:     rawTun.Stack,
		DNSHijack: dnsHijack,
		AutoRoute: rawTun.AutoRoute,
	}, nil
}<|MERGE_RESOLUTION|>--- conflicted
+++ resolved
@@ -10,7 +10,6 @@
 	"net/netip"
 	"net/url"
 	"os"
-	"regexp"
 	"runtime"
 	"strings"
 	"time"
@@ -210,7 +209,6 @@
 	Proxy         []map[string]any          `yaml:"proxies"`
 	ProxyGroup    []map[string]any          `yaml:"proxy-groups"`
 	Rule          []string                  `yaml:"rules"`
-	Script        Script                    `yaml:"script"`
 }
 
 // Parse config
@@ -280,10 +278,6 @@
 		Profile: Profile{
 			StoreSelected: true,
 		},
-		Script: Script{
-			MainCode:      "",
-			ShortcutsCode: map[string]string{},
-		},
 	}
 
 	if err := yaml.Unmarshal(buf, rawCfg); err != nil {
@@ -322,14 +316,6 @@
 	config.Proxies = proxies
 	config.Providers = providers
 
-<<<<<<< HEAD
-	err = parseScript(rawCfg)
-	if err != nil {
-		return nil, err
-	}
-
-=======
->>>>>>> 591ee119
 	rules, ruleProviders, err := parseRules(rawCfg, proxies)
 	if err != nil {
 		return nil, err
@@ -497,52 +483,6 @@
 	return proxies, providersMap, nil
 }
 
-<<<<<<< HEAD
-func parseScript(cfg *RawConfig) error {
-	mode := cfg.Mode
-	script := cfg.Script
-	mainCode := cleanPyKeywords(script.MainCode)
-	shortcutsCode := script.ShortcutsCode
-
-	if mode != T.Script && len(shortcutsCode) == 0 {
-		return nil
-	} else if mode == T.Script && len(mainCode) == 0 {
-		return fmt.Errorf("initialized script module failure, can't find script code in the config file")
-	}
-
-	content :=
-		`# -*- coding: UTF-8 -*-
-
-from datetime import datetime as whatever
-
-class ClashTime:
-  def now(self):
-    return whatever.now()
-  
-  def unix(self):
-    return int(whatever.now().timestamp())
-
-  def unix_nano(self):
-    return int(round(whatever.now().timestamp() * 1000))
-
-time = ClashTime()
-
-`
-	for k, v := range shortcutsCode {
-		v = cleanPyKeywords(v)
-		v = strings.TrimSpace(v)
-		if len(v) == 0 {
-			return fmt.Errorf("initialized rule SCRIPT failure, shortcut [%s] code invalid syntax", k)
-		}
-
-		content += "def " + strings.ToLower(k) + "(ctx, network, process_name, host, src_ip, src_port, dst_ip, dst_port):\n  return " + v + "\n\n"
-	}
-
-	return nil
-}
-
-=======
->>>>>>> 591ee119
 func parseRules(cfg *RawConfig, proxies map[string]C.Proxy) ([]C.Rule, map[string]*providerTypes.RuleProvider, error) {
 	ruleProviders := map[string]*providerTypes.RuleProvider{}
 	log.Infoln("Geodata Loader mode: %s", geodata.LoaderName())
@@ -902,19 +842,6 @@
 	return users
 }
 
-func cleanPyKeywords(code string) string {
-	if len(code) == 0 {
-		return code
-	}
-	keywords := []string{"import", "print"}
-
-	for _, kw := range keywords {
-		reg := regexp.MustCompile("(?m)[\r\n]+^.*" + kw + ".*$")
-		code = reg.ReplaceAllString(code, "")
-	}
-	return code
-}
-
 func parseTun(rawTun RawTun, general *General) (*Tun, error) {
 	if (rawTun.Enable || general.TProxyPort != 0) && general.Interface == "" {
 		autoDetectInterfaceName, err := commons.GetAutoDetectInterface()
