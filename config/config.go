package config

import (
	"errors"
	"fmt"
	"net"
	"net/netip"
	"net/url"
	"os"
	"regexp"
	"runtime"
	"strings"

	"github.com/Dreamacro/clash/adapter"
	"github.com/Dreamacro/clash/adapter/outbound"
	"github.com/Dreamacro/clash/adapter/outboundgroup"
	"github.com/Dreamacro/clash/adapter/provider"
	"github.com/Dreamacro/clash/component/auth"
	"github.com/Dreamacro/clash/component/dialer"
	"github.com/Dreamacro/clash/component/fakeip"
	"github.com/Dreamacro/clash/component/geodata"
	"github.com/Dreamacro/clash/component/geodata/router"
	S "github.com/Dreamacro/clash/component/script"
	"github.com/Dreamacro/clash/component/trie"
	C "github.com/Dreamacro/clash/constant"
	providerTypes "github.com/Dreamacro/clash/constant/provider"
	"github.com/Dreamacro/clash/dns"
	"github.com/Dreamacro/clash/listener/tun/ipstack/commons"
	"github.com/Dreamacro/clash/log"
	rewrites "github.com/Dreamacro/clash/rewrite"
	R "github.com/Dreamacro/clash/rule"
	T "github.com/Dreamacro/clash/tunnel"

	"gopkg.in/yaml.v2"
)

// General config
type General struct {
	Inbound
	Controller
	Mode        T.TunnelMode `json:"mode"`
	LogLevel    log.LogLevel `json:"log-level"`
	IPv6        bool         `json:"ipv6"`
	Sniffing    bool         `json:"sniffing"`
	Interface   string       `json:"-"`
	RoutingMark int          `json:"-"`
	Tun         Tun          `json:"tun"`
}

// Inbound config
type Inbound struct {
	Port           int      `json:"port"`
	SocksPort      int      `json:"socks-port"`
	RedirPort      int      `json:"redir-port"`
	TProxyPort     int      `json:"tproxy-port"`
	MixedPort      int      `json:"mixed-port"`
	MitmPort       int      `json:"mitm-port"`
	Authentication []string `json:"authentication"`
	AllowLan       bool     `json:"allow-lan"`
	BindAddress    string   `json:"bind-address"`
}

// Controller config
type Controller struct {
	ExternalController string `json:"-"`
	ExternalUI         string `json:"-"`
	Secret             string `json:"-"`
}

// DNS config
type DNS struct {
	Enable                bool             `yaml:"enable"`
	IPv6                  bool             `yaml:"ipv6"`
	NameServer            []dns.NameServer `yaml:"nameserver"`
	Fallback              []dns.NameServer `yaml:"fallback"`
	FallbackFilter        FallbackFilter   `yaml:"fallback-filter"`
	Listen                string           `yaml:"listen"`
	EnhancedMode          C.DNSMode        `yaml:"enhanced-mode"`
	DefaultNameserver     []dns.NameServer `yaml:"default-nameserver"`
	FakeIPRange           *fakeip.Pool
	Hosts                 *trie.DomainTrie[netip.Addr]
	NameServerPolicy      map[string]dns.NameServer
	ProxyServerNameserver []dns.NameServer
}

// FallbackFilter config
type FallbackFilter struct {
	GeoIP     bool                    `yaml:"geoip"`
	GeoIPCode string                  `yaml:"geoip-code"`
	IPCIDR    []*netip.Prefix         `yaml:"ipcidr"`
	Domain    []string                `yaml:"domain"`
	GeoSite   []*router.DomainMatcher `yaml:"geosite"`
}

// Profile config
type Profile struct {
	StoreSelected bool `yaml:"store-selected"`
	StoreFakeIP   bool `yaml:"store-fake-ip"`
}

// Tun config
type Tun struct {
	Enable              bool       `yaml:"enable" json:"enable"`
	Device              string     `yaml:"device" json:"device"`
	Stack               C.TUNStack `yaml:"stack" json:"stack"`
	DNSHijack           []C.DNSUrl `yaml:"dns-hijack" json:"dns-hijack"`
	AutoRoute           bool       `yaml:"auto-route" json:"auto-route"`
	AutoDetectInterface bool       `yaml:"auto-detect-interface" json:"auto-detect-interface"`
}

// Script config
type Script struct {
	MainCode      string            `yaml:"code" json:"code"`
	ShortcutsCode map[string]string `yaml:"shortcuts" json:"shortcuts"`
}

// IPTables config
type IPTables struct {
	Enable           bool   `yaml:"enable" json:"enable"`
	InboundInterface string `yaml:"inbound-interface" json:"inbound-interface"`
}

// Mitm config
type Mitm struct {
	Hosts *trie.DomainTrie[bool] `yaml:"hosts" json:"hosts"`
	Rules C.RewriteRule          `yaml:"rules" json:"rules"`
}

// Experimental config
type Experimental struct{}

// Config is clash config manager
type Config struct {
<<<<<<< HEAD
	General       *General
	Tun           *Tun
	IPTables      *IPTables
	Mitm          *Mitm
	DNS           *DNS
	Experimental  *Experimental
	Hosts         *trie.DomainTrie[netip.Addr]
	Profile       *Profile
	Rules         []C.Rule
	RuleProviders map[string]C.Rule
	Users         []auth.AuthUser
	Proxies       map[string]C.Proxy
	Providers     map[string]providerTypes.ProxyProvider
=======
	General      *General
	IPTables     *IPTables
	Mitm         *Mitm
	DNS          *DNS
	Experimental *Experimental
	Hosts        *trie.DomainTrie[netip.Addr]
	Profile      *Profile
	Rules        []C.Rule
	Users        []auth.AuthUser
	Proxies      map[string]C.Proxy
	Providers    map[string]providerTypes.ProxyProvider
>>>>>>> 34eeb58b
}

type RawDNS struct {
	Enable                bool              `yaml:"enable"`
	IPv6                  bool              `yaml:"ipv6"`
	UseHosts              bool              `yaml:"use-hosts"`
	NameServer            []string          `yaml:"nameserver"`
	Fallback              []string          `yaml:"fallback"`
	FallbackFilter        RawFallbackFilter `yaml:"fallback-filter"`
	Listen                string            `yaml:"listen"`
	EnhancedMode          C.DNSMode         `yaml:"enhanced-mode"`
	FakeIPRange           string            `yaml:"fake-ip-range"`
	FakeIPFilter          []string          `yaml:"fake-ip-filter"`
	DefaultNameserver     []string          `yaml:"default-nameserver"`
	NameServerPolicy      map[string]string `yaml:"nameserver-policy"`
	ProxyServerNameserver []string          `yaml:"proxy-server-nameserver"`
}

type RawFallbackFilter struct {
	GeoIP     bool     `yaml:"geoip"`
	GeoIPCode string   `yaml:"geoip-code"`
	IPCIDR    []string `yaml:"ipcidr"`
	Domain    []string `yaml:"domain"`
	GeoSite   []string `yaml:"geosite"`
}

type RawMitm struct {
	Hosts []string `yaml:"hosts" json:"hosts"`
	Rules []string `yaml:"rules" json:"rules"`
}

type RawConfig struct {
	Port               int          `yaml:"port"`
	SocksPort          int          `yaml:"socks-port"`
	RedirPort          int          `yaml:"redir-port"`
	TProxyPort         int          `yaml:"tproxy-port"`
	MixedPort          int          `yaml:"mixed-port"`
	MitmPort           int          `yaml:"mitm-port"`
	Authentication     []string     `yaml:"authentication"`
	AllowLan           bool         `yaml:"allow-lan"`
	BindAddress        string       `yaml:"bind-address"`
	Mode               T.TunnelMode `yaml:"mode"`
	LogLevel           log.LogLevel `yaml:"log-level"`
	IPv6               bool         `yaml:"ipv6"`
	ExternalController string       `yaml:"external-controller"`
	ExternalUI         string       `yaml:"external-ui"`
	Secret             string       `yaml:"secret"`
	Interface          string       `yaml:"interface-name"`
	RoutingMark        int          `yaml:"routing-mark"`
	Sniffing           bool         `yaml:"sniffing"`

	ProxyProvider map[string]map[string]any `yaml:"proxy-providers"`
	Hosts         map[string]string         `yaml:"hosts"`
	DNS           RawDNS                    `yaml:"dns"`
	Tun           Tun                       `yaml:"tun"`
	IPTables      IPTables                  `yaml:"iptables"`
	MITM          RawMitm                   `yaml:"mitm"`
	Experimental  Experimental              `yaml:"experimental"`
	Profile       Profile                   `yaml:"profile"`
	Proxy         []map[string]any          `yaml:"proxies"`
	ProxyGroup    []map[string]any          `yaml:"proxy-groups"`
	Rule          []string                  `yaml:"rules"`
	Script        Script                    `yaml:"script"`
}

// Parse config
func Parse(buf []byte) (*Config, error) {
	rawCfg, err := UnmarshalRawConfig(buf)
	if err != nil {
		return nil, err
	}

	return ParseRawConfig(rawCfg)
}

func UnmarshalRawConfig(buf []byte) (*RawConfig, error) {
	// config with default value
	rawCfg := &RawConfig{
		AllowLan:       false,
		Sniffing:       false,
		BindAddress:    "*",
		Mode:           T.Rule,
		Authentication: []string{},
		LogLevel:       log.INFO,
		Hosts:          map[string]string{},
		Rule:           []string{},
		Proxy:          []map[string]any{},
		ProxyGroup:     []map[string]any{},
		Tun: Tun{
			Enable: false,
			Device: "",
			Stack:  C.TunGvisor,
			DNSHijack: []C.DNSUrl{ // default hijack all dns lookup
				{
					Network: "udp",
					AddrPort: C.DNSAddrPort{
						AddrPort: netip.MustParseAddrPort("0.0.0.0:53"),
					},
				},
				{
					Network: "tcp",
					AddrPort: C.DNSAddrPort{
						AddrPort: netip.MustParseAddrPort("0.0.0.0:53"),
					},
				},
			},
			AutoRoute:           false,
			AutoDetectInterface: false,
		},
		IPTables: IPTables{
			Enable:           false,
			InboundInterface: "lo",
		},
		DNS: RawDNS{
			Enable:       false,
			UseHosts:     true,
			EnhancedMode: C.DNSMapping,
			FakeIPRange:  "198.18.0.1/16",
			FallbackFilter: RawFallbackFilter{
				GeoIP:     true,
				GeoIPCode: "CN",
				IPCIDR:    []string{},
				GeoSite:   []string{},
			},
			DefaultNameserver: []string{
				"114.114.114.114",
				"223.5.5.5",
			},
			NameServer: []string{ // default if user not set
				"https://120.53.53.53/dns-query",
				"tls://223.5.5.5:853",
			},
		},
		MITM: RawMitm{
			Hosts: []string{},
			Rules: []string{},
		},
		Profile: Profile{
			StoreSelected: true,
		},
	}

	if err := yaml.Unmarshal(buf, rawCfg); err != nil {
		return nil, err
	}

	return rawCfg, nil
}

func ParseRawConfig(rawCfg *RawConfig) (*Config, error) {
	config := &Config{}

	config.Experimental = &rawCfg.Experimental
	config.Profile = &rawCfg.Profile
	config.IPTables = &rawCfg.IPTables

	general, err := parseGeneral(rawCfg)
	if err != nil {
		return nil, err
	}
	config.General = general

	proxies, providers, err := parseProxies(rawCfg)
	if err != nil {
		return nil, err
	}
	config.Proxies = proxies
	config.Providers = providers

	if err = parseScript(rawCfg.Script); err != nil {
		return nil, err
	}

	rules, ruleProviders, err := parseRules(rawCfg, proxies)
	if err != nil {
		return nil, err
	}
	config.Rules = rules
	config.RuleProviders = ruleProviders

	hosts, err := parseHosts(rawCfg)
	if err != nil {
		return nil, err
	}
	config.Hosts = hosts

	dnsCfg, err := parseDNS(rawCfg, hosts, rules)
	if err != nil {
		return nil, err
	}
	config.DNS = dnsCfg

	mitm, err := parseMitm(rawCfg.MITM)
	if err != nil {
		return nil, err
	}
	config.Mitm = mitm

	config.Users = parseAuthentication(rawCfg.Authentication)

	return config, nil
}

func parseGeneral(cfg *RawConfig) (*General, error) {
	externalUI := cfg.ExternalUI

	// checkout externalUI exist
	if externalUI != "" {
		externalUI = C.Path.Resolve(externalUI)

		if _, err := os.Stat(externalUI); os.IsNotExist(err) {
			return nil, fmt.Errorf("external-ui: %s not exist", externalUI)
		}
	}

	if cfg.Tun.Enable && cfg.Tun.AutoDetectInterface {
		outboundInterface, err := commons.GetAutoDetectInterface()
		if err != nil && cfg.Interface == "" {
			return nil, fmt.Errorf("get auto detect interface fail: %w", err)
		}

		if outboundInterface != "" {
			cfg.Interface = outboundInterface
		}
	}

	dialer.DefaultInterface.Store(cfg.Interface)

	return &General{
		Inbound: Inbound{
			Port:        cfg.Port,
			SocksPort:   cfg.SocksPort,
			RedirPort:   cfg.RedirPort,
			TProxyPort:  cfg.TProxyPort,
			MixedPort:   cfg.MixedPort,
			MitmPort:    cfg.MitmPort,
			AllowLan:    cfg.AllowLan,
			BindAddress: cfg.BindAddress,
		},
		Controller: Controller{
			ExternalController: cfg.ExternalController,
			ExternalUI:         cfg.ExternalUI,
			Secret:             cfg.Secret,
		},
		Mode:        cfg.Mode,
		LogLevel:    cfg.LogLevel,
		IPv6:        cfg.IPv6,
		Interface:   cfg.Interface,
		RoutingMark: cfg.RoutingMark,
		Sniffing:    cfg.Sniffing,
		Tun:         cfg.Tun,
	}, nil
}

func parseProxies(cfg *RawConfig) (proxies map[string]C.Proxy, providersMap map[string]providerTypes.ProxyProvider, err error) {
	proxies = make(map[string]C.Proxy)
	providersMap = make(map[string]providerTypes.ProxyProvider)
	proxiesConfig := cfg.Proxy
	groupsConfig := cfg.ProxyGroup
	providersConfig := cfg.ProxyProvider

	var proxyList []string

	proxies["DIRECT"] = adapter.NewProxy(outbound.NewDirect())
	proxies["REJECT"] = adapter.NewProxy(outbound.NewReject())
	proxyList = append(proxyList, "DIRECT", "REJECT")

	// parse proxy
	for idx, mapping := range proxiesConfig {
		proxy, err := adapter.ParseProxy(mapping)
		if err != nil {
			return nil, nil, fmt.Errorf("proxy %d: %w", idx, err)
		}

		if _, exist := proxies[proxy.Name()]; exist {
			return nil, nil, fmt.Errorf("proxy %s is the duplicate name", proxy.Name())
		}
		proxies[proxy.Name()] = proxy
		proxyList = append(proxyList, proxy.Name())
	}

	// keep the original order of ProxyGroups in config file
	for idx, mapping := range groupsConfig {
		groupName, existName := mapping["name"].(string)
		if !existName {
			return nil, nil, fmt.Errorf("proxy group %d: missing name", idx)
		}
		proxyList = append(proxyList, groupName)
	}

	// check if any loop exists and sort the ProxyGroups
	if err := proxyGroupsDagSort(groupsConfig); err != nil {
		return nil, nil, err
	}

	// parse and initial providers
	for name, mapping := range providersConfig {
		if name == provider.ReservedName {
			return nil, nil, fmt.Errorf("can not defined a provider called `%s`", provider.ReservedName)
		}

		pd, err := provider.ParseProxyProvider(name, mapping)
		if err != nil {
			return nil, nil, fmt.Errorf("parse proxy provider %s error: %w", name, err)
		}

		providersMap[name] = pd
	}

	for _, proxyProvider := range providersMap {
		log.Infoln("Start initial provider %s", proxyProvider.Name())
		if err := proxyProvider.Initial(); err != nil {
			return nil, nil, fmt.Errorf("initial proxy provider %s error: %w", proxyProvider.Name(), err)
		}
	}

	// parse proxy group
	for idx, mapping := range groupsConfig {
		group, err := outboundgroup.ParseProxyGroup(mapping, proxies, providersMap)
		if err != nil {
			return nil, nil, fmt.Errorf("proxy group[%d]: %w", idx, err)
		}

		groupName := group.Name()
		if _, exist := proxies[groupName]; exist {
			return nil, nil, fmt.Errorf("proxy group %s: the duplicate name", groupName)
		}

		proxies[groupName] = adapter.NewProxy(group)
	}

	// initial compatible provider
	for _, pd := range providersMap {
		if pd.VehicleType() != providerTypes.Compatible {
			continue
		}

		log.Infoln("Start initial compatible provider %s", pd.Name())
		if err := pd.Initial(); err != nil {
			return nil, nil, err
		}
	}

	var ps []C.Proxy
	for _, v := range proxyList {
		ps = append(ps, proxies[v])
	}
	hc := provider.NewHealthCheck(ps, "", 0, true)
	pd, _ := provider.NewCompatibleProvider(provider.ReservedName, ps, hc)
	providersMap[provider.ReservedName] = pd

	global := outboundgroup.NewSelector(
		&outboundgroup.GroupCommonOption{
			Name: "GLOBAL",
		},
		[]providerTypes.ProxyProvider{pd},
	)
	proxies["GLOBAL"] = adapter.NewProxy(global)
	return proxies, providersMap, nil
}

func parseRules(cfg *RawConfig, proxies map[string]C.Proxy) ([]C.Rule, map[string]C.Rule, error) {
	var (
		rules         []C.Rule
		providerNames []string

		ruleProviders = map[string]C.Rule{}
		rulesConfig   = cfg.Rule
		mode          = cfg.Mode
	)

	// parse rules
	for idx, line := range rulesConfig {
		rule := trimArr(strings.Split(line, ","))
		var (
			payload  string
			target   string
			params   []string
			ruleName = strings.ToUpper(rule[0])
		)

		l := len(rule)

		if l < 2 {
			return nil, nil, fmt.Errorf("rules[%d] [%s] error: format invalid", idx, line)
		}

		if l < 4 {
			rule = append(rule, make([]string, 4-l)...)
		}

		if ruleName == "MATCH" {
			l = 2
		}

		if l >= 3 {
			l = 3
			payload = rule[1]
		}

		target = rule[l-1]
		params = rule[l:]

		if _, ok := proxies[target]; !ok && (mode != T.Script || ruleName != "GEOSITE") {
			return nil, nil, fmt.Errorf("rules[%d] [%s] error: proxy [%s] not found", idx, line, target)
		}

		params = trimArr(params)

		parsed, parseErr := R.ParseRule(ruleName, payload, target, params)
		if parseErr != nil {
			return nil, nil, fmt.Errorf("rules[%d] [%s] error: %s", idx, line, parseErr.Error())
		}

		if ruleName == "GEOSITE" {
			pvName := "geosite:" + strings.ToLower(payload)
			providerNames = append(providerNames, pvName)
			ruleProviders[pvName] = parsed
		}

		rules = append(rules, parsed)
	}

	if err := S.NewClashPyContext(providerNames); err != nil {
		return nil, nil, err
	} else {
		log.Infoln("Start initial script context successful, provider records: %v", len(providerNames))
	}

	runtime.GC()

	return rules, ruleProviders, nil
}

func parseHosts(cfg *RawConfig) (*trie.DomainTrie[netip.Addr], error) {
	tree := trie.New[netip.Addr]()

	// add default hosts
	if err := tree.Insert("localhost", netip.AddrFrom4([4]byte{127, 0, 0, 1})); err != nil {
		log.Errorln("insert localhost to host error: %s", err.Error())
	}

	if len(cfg.Hosts) != 0 {
		for domain, ipStr := range cfg.Hosts {
			ip, err := netip.ParseAddr(ipStr)
			if err != nil {
				return nil, fmt.Errorf("%s is not a valid IP", ipStr)
			}
			_ = tree.Insert(domain, ip)
		}
	}

	// add mitm.clash hosts
	if err := tree.Insert("mitm.clash", netip.AddrFrom4([4]byte{1, 2, 3, 4})); err != nil {
		log.Errorln("insert mitm.clash to host error: %s", err.Error())
	}

	return tree, nil
}

func hostWithDefaultPort(host string, defPort string) (string, error) {
	if !strings.Contains(host, ":") {
		host += ":"
	}

	hostname, port, err := net.SplitHostPort(host)
	if err != nil {
		return "", err
	}

	if port == "" {
		port = defPort
	}

	return net.JoinHostPort(hostname, port), nil
}

func parseNameServer(servers []string) ([]dns.NameServer, error) {
	var nameservers []dns.NameServer

	for idx, server := range servers {
		// parse without scheme .e.g 8.8.8.8:53
		if !strings.Contains(server, "://") {
			server = "udp://" + server
		}
		u, err := url.Parse(server)
		if err != nil {
			return nil, fmt.Errorf("DNS NameServer[%d] format error: %s", idx, err.Error())
		}

		var addr, dnsNetType string
		switch u.Scheme {
		case "udp":
			addr, err = hostWithDefaultPort(u.Host, "53")
			dnsNetType = "" // UDP
		case "tcp":
			addr, err = hostWithDefaultPort(u.Host, "53")
			dnsNetType = "tcp" // TCP
		case "tls":
			addr, err = hostWithDefaultPort(u.Host, "853")
			dnsNetType = "tcp-tls" // DNS over TLS
		case "https":
			clearURL := url.URL{Scheme: "https", Host: u.Host, Path: u.Path}
			addr = clearURL.String()
			dnsNetType = "https" // DNS over HTTPS
		case "dhcp":
			addr = u.Host
			dnsNetType = "dhcp" // UDP from DHCP
		default:
			return nil, fmt.Errorf("DNS NameServer[%d] unsupport scheme: %s", idx, u.Scheme)
		}

		if err != nil {
			return nil, fmt.Errorf("DNS NameServer[%d] format error: %s", idx, err.Error())
		}

		nameservers = append(
			nameservers,
			dns.NameServer{
				Net:          dnsNetType,
				Addr:         addr,
				ProxyAdapter: u.Fragment,
				Interface:    dialer.DefaultInterface.Load(),
			},
		)
	}
	return nameservers, nil
}

func parseNameServerPolicy(nsPolicy map[string]string) (map[string]dns.NameServer, error) {
	policy := map[string]dns.NameServer{}

	for domain, server := range nsPolicy {
		nameservers, err := parseNameServer([]string{server})
		if err != nil {
			return nil, err
		}
		if _, valid := trie.ValidAndSplitDomain(domain); !valid {
			return nil, fmt.Errorf("DNS ResoverRule invalid domain: %s", domain)
		}
		policy[domain] = nameservers[0]
	}

	return policy, nil
}

func parseFallbackIPCIDR(ips []string) ([]*netip.Prefix, error) {
	var ipNets []*netip.Prefix

	for idx, ip := range ips {
		ipnet, err := netip.ParsePrefix(ip)
		if err != nil {
			return nil, fmt.Errorf("DNS FallbackIP[%d] format error: %s", idx, err.Error())
		}
		ipNets = append(ipNets, &ipnet)
	}

	return ipNets, nil
}

func parseFallbackGeoSite(countries []string, rules []C.Rule) ([]*router.DomainMatcher, error) {
	var sites []*router.DomainMatcher

	for _, country := range countries {
		found := false
		for _, rule := range rules {
			if rule.RuleType() == C.GEOSITE {
				if strings.EqualFold(country, rule.Payload()) {
					found = true
					sites = append(sites, rule.(C.RuleGeoSite).GetDomainMatcher())
					log.Infoln("Start initial GeoSite dns fallback filter from rule `%s`", country)
				}
			}
		}

		if !found {
			matcher, recordsCount, err := geodata.LoadGeoSiteMatcher(country)
			if err != nil {
				return nil, err
			}

			sites = append(sites, matcher)

			log.Infoln("Start initial GeoSite dns fallback filter `%s`, records: %d", country, recordsCount)
		}
	}
	runtime.GC()
	return sites, nil
}

func parseDNS(rawCfg *RawConfig, hosts *trie.DomainTrie[netip.Addr], rules []C.Rule) (*DNS, error) {
	cfg := rawCfg.DNS
	if cfg.Enable && len(cfg.NameServer) == 0 {
		return nil, fmt.Errorf("if DNS configuration is turned on, NameServer cannot be empty")
	}

	dnsCfg := &DNS{
		Enable:       cfg.Enable,
		Listen:       cfg.Listen,
		IPv6:         cfg.IPv6,
		EnhancedMode: cfg.EnhancedMode,
		FallbackFilter: FallbackFilter{
			IPCIDR:  []*netip.Prefix{},
			GeoSite: []*router.DomainMatcher{},
		},
	}
	var err error
	if dnsCfg.NameServer, err = parseNameServer(cfg.NameServer); err != nil {
		return nil, err
	}

	if dnsCfg.Fallback, err = parseNameServer(cfg.Fallback); err != nil {
		return nil, err
	}

	if dnsCfg.NameServerPolicy, err = parseNameServerPolicy(cfg.NameServerPolicy); err != nil {
		return nil, err
	}

	if dnsCfg.ProxyServerNameserver, err = parseNameServer(cfg.ProxyServerNameserver); err != nil {
		return nil, err
	}

	if len(cfg.DefaultNameserver) == 0 {
		return nil, errors.New("default nameserver should have at least one nameserver")
	}
	if dnsCfg.DefaultNameserver, err = parseNameServer(cfg.DefaultNameserver); err != nil {
		return nil, err
	}
	// check default nameserver is pure ip addr
	for _, ns := range dnsCfg.DefaultNameserver {
		host, _, err := net.SplitHostPort(ns.Addr)
		if err != nil || net.ParseIP(host) == nil {
			return nil, errors.New("default nameserver should be pure IP")
		}
	}

	if cfg.EnhancedMode == C.DNSFakeIP {
		ipnet, err := netip.ParsePrefix(cfg.FakeIPRange)
		if err != nil {
			return nil, err
		}

		var host *trie.DomainTrie[bool]
		// fake ip skip host filter
		if len(cfg.FakeIPFilter) != 0 {
			host = trie.New[bool]()
			for _, domain := range cfg.FakeIPFilter {
				_ = host.Insert(domain, true)
			}
		}

		if len(dnsCfg.Fallback) != 0 {
			if host == nil {
				host = trie.New[bool]()
			}
			for _, fb := range dnsCfg.Fallback {
				if net.ParseIP(fb.Addr) != nil {
					continue
				}
				_ = host.Insert(fb.Addr, true)
			}
		}

		pool, err := fakeip.New(fakeip.Options{
			IPNet:       &ipnet,
			Size:        1000,
			Host:        host,
			Persistence: rawCfg.Profile.StoreFakeIP,
		})
		if err != nil {
			return nil, err
		}

		dnsCfg.FakeIPRange = pool
	}

	if len(cfg.Fallback) != 0 {
		dnsCfg.FallbackFilter.GeoIP = cfg.FallbackFilter.GeoIP
		dnsCfg.FallbackFilter.GeoIPCode = cfg.FallbackFilter.GeoIPCode
		if fallbackip, err := parseFallbackIPCIDR(cfg.FallbackFilter.IPCIDR); err == nil {
			dnsCfg.FallbackFilter.IPCIDR = fallbackip
		}
		dnsCfg.FallbackFilter.Domain = cfg.FallbackFilter.Domain
		fallbackGeoSite, err := parseFallbackGeoSite(cfg.FallbackFilter.GeoSite, rules)
		if err != nil {
			return nil, fmt.Errorf("load GeoSite dns fallback filter error, %w", err)
		}
		dnsCfg.FallbackFilter.GeoSite = fallbackGeoSite
	}

	if cfg.UseHosts {
		dnsCfg.Hosts = hosts
	}

	return dnsCfg, nil
}

func parseAuthentication(rawRecords []string) []auth.AuthUser {
	var users []auth.AuthUser
	for _, line := range rawRecords {
		if user, pass, found := strings.Cut(line, ":"); found {
			users = append(users, auth.AuthUser{User: user, Pass: pass})
		}
	}
	return users
}

<<<<<<< HEAD
func parseTun(rawTun RawTun, general *General) (*Tun, error) {
	if (rawTun.Enable || general.TProxyPort != 0) && general.Interface == "" {
		autoDetectInterfaceName, err := commons.GetAutoDetectInterface()
		if err != nil || autoDetectInterfaceName == "" {
			return nil, fmt.Errorf("can not find auto detect interface: %w. you must be detect `interface-name` if tun set to enable or `tproxy-port` isn't zore", err)
		}

		general.Interface = autoDetectInterfaceName
	}

	var dnsHijack []netip.AddrPort

	for _, d := range rawTun.DNSHijack {
		if _, after, ok := strings.Cut(d, "://"); ok {
			d = after
		}

		addrPort, err := netip.ParseAddrPort(d)
		if err != nil {
			return nil, fmt.Errorf("parse dns-hijack url error: %w", err)
		}

		dnsHijack = append(dnsHijack, addrPort)
	}

	return &Tun{
		Enable:    rawTun.Enable,
		Device:    rawTun.Device,
		Stack:     rawTun.Stack,
		DNSHijack: dnsHijack,
		AutoRoute: rawTun.AutoRoute,
	}, nil
}

func parseScript(script Script) error {
	mainCode := script.MainCode
	shortcutsCode := script.ShortcutsCode

	if strings.TrimSpace(mainCode) == "" {
		mainCode = `
def main(ctx, metadata):
  return "DIRECT"
`
	} else {
		mainCode = cleanPyKeywords(mainCode)
	}

	content := `# -*- coding: UTF-8 -*-

from datetime import datetime as whatever

class ClashTime:
  def now(self):
    return whatever.now()
  
  def unix(self):
    return int(whatever.now().timestamp())

  def unix_nano(self):
    return int(round(whatever.now().timestamp() * 1000))

time = ClashTime()

`

	content += mainCode + "\n\n"

	for k, v := range shortcutsCode {
		v = cleanPyKeywords(v)
		v = strings.TrimSpace(v)
		if v == "" {
			return fmt.Errorf("initialized rule SCRIPT failure, shortcut [%s] code invalid syntax", k)
		}

		content += "def " + strings.ToLower(k) + "(ctx, network, process_name, process_path, host, src_ip, src_port, dst_ip, dst_port):\n  return " + v + "\n\n"
	}

	err := os.WriteFile(C.Path.Script(), []byte(content), 0o644)
	if err != nil {
		return fmt.Errorf("initialized script module failure, %w", err)
	}

	if err = S.Py_Initialize(C.Path.GetExecutableFullPath(), C.Path.ScriptDir()); err != nil {
		return fmt.Errorf("initialized script module failure, %w", err)
	}

	if err = S.LoadMainFunction(); err != nil {
		return fmt.Errorf("initialized script module failure, %w", err)
	}

	log.Infoln("Start initial script module successful, version: %s", S.Py_GetVersion())

	return nil
}

func cleanPyKeywords(code string) string {
	keywords := []string{"import", "print"}

	for _, kw := range keywords {
		reg := regexp.MustCompile("(?m)[\r\n]+^.*" + kw + ".*$")
		code = reg.ReplaceAllString(code, "")
	}
	return code
}

=======
>>>>>>> 34eeb58b
func parseMitm(rawMitm RawMitm) (*Mitm, error) {
	var (
		req []C.Rewrite
		res []C.Rewrite
	)

	for _, line := range rawMitm.Rules {
		rule, err := rewrites.ParseRewrite(line)
		if err != nil {
			return nil, fmt.Errorf("parse rewrite rule failure: %w", err)
		}

		if rule.RuleType() == C.MitmResponseHeader || rule.RuleType() == C.MitmResponseBody {
			res = append(res, rule)
		} else {
			req = append(req, rule)
		}
	}

	hosts := trie.New[bool]()

	if len(rawMitm.Hosts) != 0 {
		for _, domain := range rawMitm.Hosts {
			_ = hosts.Insert(domain, true)
		}
	}

	_ = hosts.Insert("mitm.clash", true)

	return &Mitm{
		Hosts: hosts,
		Rules: rewrites.NewRewriteRules(req, res),
	}, nil
}<|MERGE_RESOLUTION|>--- conflicted
+++ resolved
@@ -131,9 +131,7 @@
 
 // Config is clash config manager
 type Config struct {
-<<<<<<< HEAD
 	General       *General
-	Tun           *Tun
 	IPTables      *IPTables
 	Mitm          *Mitm
 	DNS           *DNS
@@ -145,19 +143,6 @@
 	Users         []auth.AuthUser
 	Proxies       map[string]C.Proxy
 	Providers     map[string]providerTypes.ProxyProvider
-=======
-	General      *General
-	IPTables     *IPTables
-	Mitm         *Mitm
-	DNS          *DNS
-	Experimental *Experimental
-	Hosts        *trie.DomainTrie[netip.Addr]
-	Profile      *Profile
-	Rules        []C.Rule
-	Users        []auth.AuthUser
-	Proxies      map[string]C.Proxy
-	Providers    map[string]providerTypes.ProxyProvider
->>>>>>> 34eeb58b
 }
 
 type RawDNS struct {
@@ -866,41 +851,6 @@
 	return users
 }
 
-<<<<<<< HEAD
-func parseTun(rawTun RawTun, general *General) (*Tun, error) {
-	if (rawTun.Enable || general.TProxyPort != 0) && general.Interface == "" {
-		autoDetectInterfaceName, err := commons.GetAutoDetectInterface()
-		if err != nil || autoDetectInterfaceName == "" {
-			return nil, fmt.Errorf("can not find auto detect interface: %w. you must be detect `interface-name` if tun set to enable or `tproxy-port` isn't zore", err)
-		}
-
-		general.Interface = autoDetectInterfaceName
-	}
-
-	var dnsHijack []netip.AddrPort
-
-	for _, d := range rawTun.DNSHijack {
-		if _, after, ok := strings.Cut(d, "://"); ok {
-			d = after
-		}
-
-		addrPort, err := netip.ParseAddrPort(d)
-		if err != nil {
-			return nil, fmt.Errorf("parse dns-hijack url error: %w", err)
-		}
-
-		dnsHijack = append(dnsHijack, addrPort)
-	}
-
-	return &Tun{
-		Enable:    rawTun.Enable,
-		Device:    rawTun.Device,
-		Stack:     rawTun.Stack,
-		DNSHijack: dnsHijack,
-		AutoRoute: rawTun.AutoRoute,
-	}, nil
-}
-
 func parseScript(script Script) error {
 	mainCode := script.MainCode
 	shortcutsCode := script.ShortcutsCode
@@ -972,8 +922,6 @@
 	return code
 }
 
-=======
->>>>>>> 34eeb58b
 func parseMitm(rawMitm RawMitm) (*Mitm, error) {
 	var (
 		req []C.Rewrite
