<h1 align="center">
  <img src="Meta.png" alt="Meta Kennel" width="200">
  <br>Meta Kernel<br>
</h1>

<h3 align="center">Another Clash Kernel.</h3>

<p align="center">
  <a href="https://goreportcard.com/report/github.com/Clash-Mini/Clash.Meta">
    <img src="https://goreportcard.com/badge/github.com/Clash-Mini/Clash.Meta?style=flat-square">
  </a>
  <img src="https://img.shields.io/github/go-mod/go-version/Dreamacro/clash?style=flat-square">
  <a href="https://github.com/Clash-Mini/Clash.Meta/releases">
    <img src="https://img.shields.io/github/release/Clash-Mini/Clash.Meta/all.svg?style=flat-square">
  </a>
  <a href="https://github.com/Clash-Mini/Clash.Meta">
    <img src="https://img.shields.io/badge/release-Meta-00b4f0?style=flat-square">
  </a>
</p>

## Features

- Local HTTP/HTTPS/SOCKS server with authentication support
- VMess, Shadowsocks, Trojan, Snell protocol support for remote connections
- Built-in DNS server that aims to minimize DNS pollution attack impact, supports DoH/DoT upstream and fake IP.
- Rules based off domains, GEOIP, IPCIDR or Process to forward packets to different nodes
- Remote groups allow users to implement powerful rules. Supports automatic fallback, load balancing or auto select node based off latency
- Remote providers, allowing users to get node lists remotely instead of hardcoding in config
- Netfilter TCP redirecting. Deploy Clash on your Internet gateway with `iptables`.
- Comprehensive HTTP RESTful API controller

## Getting Started
Documentations are now moved to [GitHub Wiki](https://github.com/Dreamacro/clash/wiki).

## Advanced usage for this branch
<<<<<<< HEAD

### DNS configuration

Support `geosite` with `fallback-filter`.

Restore `Redir remote resolution`.

Support resolve ip with a `Proxy Tunnel`.

```yaml
proxy-groups:

  - name: DNS
    type: url-test
    use:
      - HK
    url: http://cp.cloudflare.com
    interval: 180
    lazy: true
```
```yaml
dns:
  enable: true
  use-hosts: true
  ipv6: false
  enhanced-mode: redir-host
  fake-ip-range: 198.18.0.1/16
  listen: 127.0.0.1:6868
  default-nameserver:
    - 119.29.29.29
    - 114.114.114.114
  nameserver:
    - https://doh.pub/dns-query
    - tls://223.5.5.5:853
  fallback:
    - 'https://1.0.0.1/dns-query#DNS'  # append the proxy adapter name or group name to the end of DNS URL with '#' prefix.
    - 'tls://8.8.4.4:853#DNS'
  fallback-filter:
    geoip: false
    geosite:
      - gfw  # `geosite` filter only use fallback server to resolve ip, prevent DNS leaks to unsafe DNS providers.
    domain:
      - +.example.com
    ipcidr:
      - 0.0.0.0/32
```

### TUN configuration

Supports macOS, Linux and Windows.

Built-in [Wintun](https://www.wintun.net) driver.

=======
### DNS configuration
Support resolve ip with a proxy tunnel.

Support `geosite` with `fallback-filter`.
 ```yaml
 dns:
   enable: true
   use-hosts: true
   ipv6: false
   enhanced-mode: fake-ip
   fake-ip-range: 198.18.0.1/16
   listen: 127.0.0.1:6868
   default-nameserver:
     - 119.29.29.29
     - 114.114.114.114
   nameserver:
     - https://doh.pub/dns-query
     - tls://223.5.5.5:853
   fallback:
     - 'https://1.0.0.1/dns-query#Proxy'  # append the proxy adapter name to the end of DNS URL with '#' prefix.
     - 'tls://8.8.4.4:853#Proxy'
   fallback-filter:
     geoip: false
     geosite:
       - gfw  # `geosite` filter only use fallback server to resolve ip, prevent DNS leaks to untrusted DNS providers.
     domain:
       - +.example.com
     ipcidr:
       - 0.0.0.0/32
 ```

### TUN configuration
Supports macOS, Linux and Windows.

On Windows, you should download the [Wintun](https://www.wintun.net) driver and copy `wintun.dll` into the system32 directory.
>>>>>>> ac4cde14
```yaml
# Enable the TUN listener
tun:
  enable: true
<<<<<<< HEAD
  stack: gvisor #  only gvisor
  dns-hijack: 
    - 0.0.0.0:53 # additional dns server listen on TUN
=======
  stack: gvisor # System or gVisor
  # device: tun://utun8 # or fd://xxx, it's optional
  dns-hijack: 
    - 0.0.0.0:53 # hijack all public
>>>>>>> ac4cde14
  auto-route: true # auto set global route
```
### Rules configuration
- Support rule `GEOSITE`.
<<<<<<< HEAD
- Support rule-providers `RULE-SET`.
- Support `multiport` condition for rule `SRC-PORT` and `DST-PORT`.
- Support `network` condition for all rules.
- Support source IPCIDR condition for all rules, just append to the end.
- The `GEOSITE` databases via https://github.com/Loyalsoldier/v2ray-rules-dat.
```yaml
rules:

  # network(tcp/udp) condition for all rules
  - DOMAIN-SUFFIX,bilibili.com,DIRECT,tcp
  - DOMAIN-SUFFIX,bilibili.com,REJECT,udp
    
=======
- Support `multiport` condition for rule `SRC-PORT` and `DST-PORT`.
- Support `network` condition for all rules.
- Support `process` condition for all rules.
- Support source IPCIDR condition for all rules, just append to the end.

The `GEOIP` databases via [https://github.com/Loyalsoldier/geoip](https://raw.githubusercontent.com/Loyalsoldier/geoip/release/Country.mmdb).

The `GEOSITE` databases via [https://github.com/Loyalsoldier/v2ray-rules-dat](https://github.com/Loyalsoldier/v2ray-rules-dat/releases/latest/download/geosite.dat).
```yaml
rules:
  # network condition for all rules
  - DOMAIN-SUFFIX,example.com,DIRECT,tcp
  - DOMAIN-SUFFIX,example.com,REJECT,udp

  # process condition for all rules (add 'P:' prefix)
  - DOMAIN-SUFFIX,example.com,REJECT,P:Google Chrome Helper

>>>>>>> ac4cde14
  # multiport condition for rules SRC-PORT and DST-PORT
  - DST-PORT,123/136/137-139,DIRECT,udp
  
  # rule GEOSITE
  - GEOSITE,category-ads-all,REJECT
  - GEOSITE,icloud@cn,DIRECT
  - GEOSITE,apple@cn,DIRECT
  - GEOSITE,apple-cn,DIRECT
  - GEOSITE,microsoft@cn,DIRECT
  - GEOSITE,facebook,PROXY
  - GEOSITE,youtube,PROXY
  - GEOSITE,geolocation-cn,DIRECT
  - GEOSITE,geolocation-!cn,PROXY
<<<<<<< HEAD
    
  # source IPCIDR condition for all rules in gateway proxy
  #- GEOSITE,geolocation-!cn,REJECT,192.168.1.88/32,192.168.1.99/32

  - GEOIP,telegram,PROXY,no-resolve
  - GEOIP,private,DIRECT,no-resolve
  - GEOIP,cn,DIRECT
  
  - MATCH,PROXY
```


### Proxies configuration

Active health detection `urltest / fallback` (based on tcp handshake, multiple failures within a limited time will actively trigger health detection to use the node)

Support `Policy Group Filter`

```yaml
proxy-groups:

  - name: 🚀 HK Group
    type: select
    use:
      - ALL
    filter: 'HK'

  - name: 🚀 US Group
    type: select
    use:
      - ALL
    filter: 'US'

proxy-providers:
  ALL:
    type: http
    url: "xxxxx"
    interval: 3600
    path: "xxxxx"
    health-check:
      enable: true
      interval: 600
      url: http://www.gstatic.com/generate_204

```



Support outbound transport protocol `VLESS`.

The XTLS support (TCP/UDP) transport by the XRAY-CORE.
```yaml
proxies:
  - name: "vless"
=======

  # source IPCIDR condition for all rules in gateway proxy
  #- GEOSITE,geolocation-!cn,REJECT,192.168.1.88/32,192.168.1.99/32
  
  - GEOIP,telegram,PROXY,no-resolve
  - GEOIP,lan,DIRECT,no-resolve
  - GEOIP,cn,DIRECT

  - MATCH,PROXY
```

### Proxies configuration
Support outbound transport protocol `VLESS`.

The XTLS only support TCP transport by the XRAY-CORE.
```yaml
proxies:
  - name: "vless-tcp"
>>>>>>> ac4cde14
    type: vless
    server: server
    port: 443
    uuid: uuid
<<<<<<< HEAD
    servername: example.com # AKA SNI
    # flow: xtls-rprx-direct # xtls-rprx-origin  # enable XTLS
    # skip-cert-verify: true
    
  - name: "vless-ws"
    type: vless
    server: server
    port: 443
    uuid: uuid
    tls: true
    udp: true
    network: ws
    servername: example.com # priority over wss host
    # skip-cert-verify: true
    ws-opts:
      path: /path
      headers: { Host: example.com, Edge: "12a00c4.fm.huawei.com:82897" }

  - name: "vless-grpc"
    type: vless
    server: server
    port: 443
    uuid: uuid
    tls: true
    udp: true
    network: grpc
    servername: example.com # priority over wss host
    # skip-cert-verify: true
    grpc-opts: 
      grpc-service-name: grpcname
```

### IPTABLES auto-configuration
Only work on Linux OS who support `iptables`, Clash will auto-configuration iptables for tproxy listener when `tproxy-port` value isn't zero.

If `TPROXY` is enabled, the `TUN` must be disabled.
```yaml
# Enable the TPROXY listener
tproxy-port: 9898
# Disable the TUN listener
tun:
  enable: false
```


### General installation guide for Linux  
+ Create user given name `Clash-Meta`

+ Download and decompress pre-built binaries from [releases](https://github.com/MetaCubeX/Clash.Meta/releases)  

+ Rename executable file to `Clash-Meta` and move to `/usr/local/bin/` 

+ Create folder `/etc/Clash-Meta/` as working directory 



Run Meta Kernel by user `Clash-Meta` as a daemon.

Create the systemd configuration file at `/etc/systemd/system/Clash-Meta.service`:

```
[Unit]
Description=Clash-Meta Daemon, Another Clash Kernel.
=======
    network: tcp
    servername: example.com
    # flow: xtls-rprx-direct # xtls-rprx-origin  # enable XTLS
    # skip-cert-verify: true
```

### IPTABLES configuration
Work on Linux OS who's supported `iptables`

```yaml
# Enable the TPROXY listener
tproxy-port: 9898

iptables:
  enable: true # default is false
  inbound-interface: eth0 # detect the inbound interface, default is 'lo'
```
Run Clash as a daemon.

Create the systemd configuration file at /etc/systemd/system/clash.service:
```shell
[Unit]
Description=Clash daemon, A rule-based proxy in Go.
>>>>>>> ac4cde14
After=network.target

[Service]
Type=simple
<<<<<<< HEAD
User=Clash-Meta
Group=Clash-Meta
CapabilityBoundingSet=cap_net_admin
AmbientCapabilities=cap_net_admin
Restart=always
ExecStart=/usr/local/bin/Clash-Meta -d /etc/Clash-Meta
=======
CapabilityBoundingSet=cap_net_admin
Restart=always
ExecStart=/usr/local/bin/clash -d /etc/clash
>>>>>>> ac4cde14

[Install]
WantedBy=multi-user.target
```
Launch clashd on system startup with:
```shell
<<<<<<< HEAD
$ systemctl enable Clash-Meta
```
Launch clashd immediately with:

```shell
$ systemctl start Clash-Meta
```

### Display Process name

Clash add field `Process` to `Metadata` and prepare to get process name for Restful API `GET /connections`.

To display process name in GUI please use [Dashboard For Meta](https://github.com/Clash-Mini/Dashboard).

![img.png](https://github.com/Clash-Mini/Dashboard/raw/master/View/Dashboard-Process.png)
=======
$ systemctl enable clash
```
Launch clashd immediately with:
```shell
$ systemctl start clash
```

### Display Process name
Add field `Process` to `Metadata` and prepare to get process name for Restful API `GET /connections`.

To display process name in GUI please use https://yaling888.github.io/yacd/.
>>>>>>> ac4cde14

## Development

If you want to build an application that uses clash as a library, check out the
the [GitHub Wiki](https://github.com/Dreamacro/clash/wiki/use-clash-as-a-library)

## Credits

* [Dreamacro/clash](https://github.com/Dreamacro/clash)
* [riobard/go-shadowsocks2](https://github.com/riobard/go-shadowsocks2)
* [v2ray/v2ray-core](https://github.com/v2ray/v2ray-core)
* [WireGuard/wireguard-go](https://github.com/WireGuard/wireguard-go)
* [yaling888/clash-plus-pro](https://github.com/yaling888/clash)

## License

This software is released under the GPL-3.0 license.

[![FOSSA Status](https://app.fossa.io/api/projects/git%2Bgithub.com%2FDreamacro%2Fclash.svg?type=large)](https://app.fossa.io/projects/git%2Bgithub.com%2FDreamacro%2Fclash?ref=badge_large)<|MERGE_RESOLUTION|>--- conflicted
+++ resolved
@@ -33,7 +33,6 @@
 Documentations are now moved to [GitHub Wiki](https://github.com/Dreamacro/clash/wiki).
 
 ## Advanced usage for this branch
-<<<<<<< HEAD
 
 ### DNS configuration
 
@@ -87,62 +86,17 @@
 
 Built-in [Wintun](https://www.wintun.net) driver.
 
-=======
-### DNS configuration
-Support resolve ip with a proxy tunnel.
-
-Support `geosite` with `fallback-filter`.
- ```yaml
- dns:
-   enable: true
-   use-hosts: true
-   ipv6: false
-   enhanced-mode: fake-ip
-   fake-ip-range: 198.18.0.1/16
-   listen: 127.0.0.1:6868
-   default-nameserver:
-     - 119.29.29.29
-     - 114.114.114.114
-   nameserver:
-     - https://doh.pub/dns-query
-     - tls://223.5.5.5:853
-   fallback:
-     - 'https://1.0.0.1/dns-query#Proxy'  # append the proxy adapter name to the end of DNS URL with '#' prefix.
-     - 'tls://8.8.4.4:853#Proxy'
-   fallback-filter:
-     geoip: false
-     geosite:
-       - gfw  # `geosite` filter only use fallback server to resolve ip, prevent DNS leaks to untrusted DNS providers.
-     domain:
-       - +.example.com
-     ipcidr:
-       - 0.0.0.0/32
- ```
-
-### TUN configuration
-Supports macOS, Linux and Windows.
-
-On Windows, you should download the [Wintun](https://www.wintun.net) driver and copy `wintun.dll` into the system32 directory.
->>>>>>> ac4cde14
 ```yaml
 # Enable the TUN listener
 tun:
   enable: true
-<<<<<<< HEAD
   stack: gvisor #  only gvisor
   dns-hijack: 
     - 0.0.0.0:53 # additional dns server listen on TUN
-=======
-  stack: gvisor # System or gVisor
-  # device: tun://utun8 # or fd://xxx, it's optional
-  dns-hijack: 
-    - 0.0.0.0:53 # hijack all public
->>>>>>> ac4cde14
   auto-route: true # auto set global route
 ```
 ### Rules configuration
 - Support rule `GEOSITE`.
-<<<<<<< HEAD
 - Support rule-providers `RULE-SET`.
 - Support `multiport` condition for rule `SRC-PORT` and `DST-PORT`.
 - Support `network` condition for all rules.
@@ -155,25 +109,6 @@
   - DOMAIN-SUFFIX,bilibili.com,DIRECT,tcp
   - DOMAIN-SUFFIX,bilibili.com,REJECT,udp
     
-=======
-- Support `multiport` condition for rule `SRC-PORT` and `DST-PORT`.
-- Support `network` condition for all rules.
-- Support `process` condition for all rules.
-- Support source IPCIDR condition for all rules, just append to the end.
-
-The `GEOIP` databases via [https://github.com/Loyalsoldier/geoip](https://raw.githubusercontent.com/Loyalsoldier/geoip/release/Country.mmdb).
-
-The `GEOSITE` databases via [https://github.com/Loyalsoldier/v2ray-rules-dat](https://github.com/Loyalsoldier/v2ray-rules-dat/releases/latest/download/geosite.dat).
-```yaml
-rules:
-  # network condition for all rules
-  - DOMAIN-SUFFIX,example.com,DIRECT,tcp
-  - DOMAIN-SUFFIX,example.com,REJECT,udp
-
-  # process condition for all rules (add 'P:' prefix)
-  - DOMAIN-SUFFIX,example.com,REJECT,P:Google Chrome Helper
-
->>>>>>> ac4cde14
   # multiport condition for rules SRC-PORT and DST-PORT
   - DST-PORT,123/136/137-139,DIRECT,udp
   
@@ -187,7 +122,6 @@
   - GEOSITE,youtube,PROXY
   - GEOSITE,geolocation-cn,DIRECT
   - GEOSITE,geolocation-!cn,PROXY
-<<<<<<< HEAD
     
   # source IPCIDR condition for all rules in gateway proxy
   #- GEOSITE,geolocation-!cn,REJECT,192.168.1.88/32,192.168.1.99/32
@@ -242,31 +176,10 @@
 ```yaml
 proxies:
   - name: "vless"
-=======
-
-  # source IPCIDR condition for all rules in gateway proxy
-  #- GEOSITE,geolocation-!cn,REJECT,192.168.1.88/32,192.168.1.99/32
-  
-  - GEOIP,telegram,PROXY,no-resolve
-  - GEOIP,lan,DIRECT,no-resolve
-  - GEOIP,cn,DIRECT
-
-  - MATCH,PROXY
-```
-
-### Proxies configuration
-Support outbound transport protocol `VLESS`.
-
-The XTLS only support TCP transport by the XRAY-CORE.
-```yaml
-proxies:
-  - name: "vless-tcp"
->>>>>>> ac4cde14
     type: vless
     server: server
     port: 443
     uuid: uuid
-<<<<<<< HEAD
     servername: example.com # AKA SNI
     # flow: xtls-rprx-direct # xtls-rprx-origin  # enable XTLS
     # skip-cert-verify: true
@@ -299,44 +212,6 @@
       grpc-service-name: grpcname
 ```
 
-### IPTABLES auto-configuration
-Only work on Linux OS who support `iptables`, Clash will auto-configuration iptables for tproxy listener when `tproxy-port` value isn't zero.
-
-If `TPROXY` is enabled, the `TUN` must be disabled.
-```yaml
-# Enable the TPROXY listener
-tproxy-port: 9898
-# Disable the TUN listener
-tun:
-  enable: false
-```
-
-
-### General installation guide for Linux  
-+ Create user given name `Clash-Meta`
-
-+ Download and decompress pre-built binaries from [releases](https://github.com/MetaCubeX/Clash.Meta/releases)  
-
-+ Rename executable file to `Clash-Meta` and move to `/usr/local/bin/` 
-
-+ Create folder `/etc/Clash-Meta/` as working directory 
-
-
-
-Run Meta Kernel by user `Clash-Meta` as a daemon.
-
-Create the systemd configuration file at `/etc/systemd/system/Clash-Meta.service`:
-
-```
-[Unit]
-Description=Clash-Meta Daemon, Another Clash Kernel.
-=======
-    network: tcp
-    servername: example.com
-    # flow: xtls-rprx-direct # xtls-rprx-origin  # enable XTLS
-    # skip-cert-verify: true
-```
-
 ### IPTABLES configuration
 Work on Linux OS who's supported `iptables`
 
@@ -348,36 +223,42 @@
   enable: true # default is false
   inbound-interface: eth0 # detect the inbound interface, default is 'lo'
 ```
-Run Clash as a daemon.
-
-Create the systemd configuration file at /etc/systemd/system/clash.service:
-```shell
+
+
+### General installation guide for Linux  
++ Create user given name `Clash-Meta`
+
++ Download and decompress pre-built binaries from [releases](https://github.com/MetaCubeX/Clash.Meta/releases)  
+
++ Rename executable file to `Clash-Meta` and move to `/usr/local/bin/` 
+
++ Create folder `/etc/Clash-Meta/` as working directory 
+
+
+
+Run Meta Kernel by user `Clash-Meta` as a daemon.
+
+Create the systemd configuration file at `/etc/systemd/system/Clash-Meta.service`:
+
+```
 [Unit]
-Description=Clash daemon, A rule-based proxy in Go.
->>>>>>> ac4cde14
+Description=Clash-Meta Daemon, Another Clash Kernel.
 After=network.target
 
 [Service]
 Type=simple
-<<<<<<< HEAD
 User=Clash-Meta
 Group=Clash-Meta
 CapabilityBoundingSet=cap_net_admin
 AmbientCapabilities=cap_net_admin
 Restart=always
 ExecStart=/usr/local/bin/Clash-Meta -d /etc/Clash-Meta
-=======
-CapabilityBoundingSet=cap_net_admin
-Restart=always
-ExecStart=/usr/local/bin/clash -d /etc/clash
->>>>>>> ac4cde14
 
 [Install]
 WantedBy=multi-user.target
 ```
 Launch clashd on system startup with:
 ```shell
-<<<<<<< HEAD
 $ systemctl enable Clash-Meta
 ```
 Launch clashd immediately with:
@@ -393,19 +274,6 @@
 To display process name in GUI please use [Dashboard For Meta](https://github.com/Clash-Mini/Dashboard).
 
 ![img.png](https://github.com/Clash-Mini/Dashboard/raw/master/View/Dashboard-Process.png)
-=======
-$ systemctl enable clash
-```
-Launch clashd immediately with:
-```shell
-$ systemctl start clash
-```
-
-### Display Process name
-Add field `Process` to `Metadata` and prepare to get process name for Restful API `GET /connections`.
-
-To display process name in GUI please use https://yaling888.github.io/yacd/.
->>>>>>> ac4cde14
 
 ## Development
 
