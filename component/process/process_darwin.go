package process

import (
	"encoding/binary"
<<<<<<< HEAD
	"net/netip"
=======
	"net"
>>>>>>> de264c42
	"strconv"
	"strings"
	"syscall"
	"unsafe"

	"golang.org/x/sys/unix"
)

const (
	procpidpathinfo     = 0xb
	procpidpathinfosize = 1024
	proccallnumpidinfo  = 0x2
)

var structSize = func() int {
	value, _ := syscall.Sysctl("kern.osrelease")
	major, _, _ := strings.Cut(value, ".")
	n, _ := strconv.ParseInt(major, 10, 64)
	switch true {
	case n >= 22:
		return 408
	default:
		// from darwin-xnu/bsd/netinet/in_pcblist.c:get_pcblist_n
		// size/offset are round up (aligned) to 8 bytes in darwin
		// rup8(sizeof(xinpcb_n)) + rup8(sizeof(xsocket_n)) +
		// 2 * rup8(sizeof(xsockbuf_n)) + rup8(sizeof(xsockstat_n))
		return 384
	}
}()

<<<<<<< HEAD
func resolveSocketByNetlink(network string, ip netip.Addr, srcPort int) (int32, int32, error) {
	return 0, 0, ErrPlatformNotSupport
}

func findProcessName(network string, ip netip.Addr, port int) (int32, string, error) {
=======
func findProcessName(network string, ip net.IP, port int) (string, error) {
>>>>>>> de264c42
	var spath string
	switch network {
	case TCP:
		spath = "net.inet.tcp.pcblist_n"
	case UDP:
		spath = "net.inet.udp.pcblist_n"
	default:
		return -1, "", ErrInvalidNetwork
	}

	isIPv4 := ip.Is4()

	value, err := syscall.Sysctl(spath)
	if err != nil {
		return -1, "", err
	}

	buf := []byte(value)
	itemSize := structSize
	if network == TCP {
		// rup8(sizeof(xtcpcb_n))
		itemSize += 208
	}

	var fallbackUDPProcess string
	// skip the first xinpgen(24 bytes) block
	for i := 24; i+itemSize <= len(buf); i += itemSize {
		// offset of xinpcb_n and xsocket_n
		inp, so := i, i+104

		srcPort := binary.BigEndian.Uint16(buf[inp+18 : inp+20])
		if uint16(port) != srcPort {
			continue
		}

		// xinpcb_n.inp_vflag
		flag := buf[inp+44]

		var (
<<<<<<< HEAD
			srcIP     netip.Addr
=======
			srcIP     net.IP
>>>>>>> de264c42
			srcIsIPv4 bool
		)
		switch {
		case flag&0x1 > 0 && isIPv4:
			// ipv4
<<<<<<< HEAD
			srcIP, _ = netip.AddrFromSlice(buf[inp+76 : inp+80])
=======
			srcIP = net.IP(buf[inp+76 : inp+80])
>>>>>>> de264c42
			srcIsIPv4 = true
		case flag&0x2 > 0 && !isIPv4:
			// ipv6
			srcIP, _ = netip.AddrFromSlice(buf[inp+64 : inp+80])
		default:
			continue
		}

<<<<<<< HEAD
		if ip == srcIP {
			// xsocket_n.so_last_pid
			pid := readNativeUint32(buf[so+68 : so+72])
			pp, err := getExecPathFromPID(pid)
			return -1, pp, err
=======
		if ip.Equal(srcIP) {
			// xsocket_n.so_last_pid
			pid := readNativeUint32(buf[so+68 : so+72])
			return getExecPathFromPID(pid)
		}

		// udp packet connection may be not equal with srcIP
		if network == UDP && srcIP.IsUnspecified() && isIPv4 == srcIsIPv4 {
			fallbackUDPProcess, _ = getExecPathFromPID(readNativeUint32(buf[so+68 : so+72]))
>>>>>>> de264c42
		}
	}

<<<<<<< HEAD
		// udp packet connection may be not equal with srcIP
		if network == UDP && srcIP.IsUnspecified() && isIPv4 == srcIsIPv4 {
			fallbackUDPProcess, _ = getExecPathFromPID(readNativeUint32(buf[so+68 : so+72]))
		}
	}

	if network == UDP && fallbackUDPProcess != "" {
		return -1, fallbackUDPProcess, nil
=======
	if network == UDP && fallbackUDPProcess != "" {
		return fallbackUDPProcess, nil
>>>>>>> de264c42
	}

	return -1, "", ErrNotFound
}

func getExecPathFromPID(pid uint32) (string, error) {
	buf := make([]byte, procpidpathinfosize)
	_, _, errno := syscall.Syscall6(
		syscall.SYS_PROC_INFO,
		proccallnumpidinfo,
		uintptr(pid),
		procpidpathinfo,
		0,
		uintptr(unsafe.Pointer(&buf[0])),
		procpidpathinfosize)
	if errno != 0 {
		return "", errno
	}

	return unix.ByteSliceToString(buf), nil
}

func readNativeUint32(b []byte) uint32 {
	return *(*uint32)(unsafe.Pointer(&b[0]))
}<|MERGE_RESOLUTION|>--- conflicted
+++ resolved
@@ -2,11 +2,7 @@
 
 import (
 	"encoding/binary"
-<<<<<<< HEAD
 	"net/netip"
-=======
-	"net"
->>>>>>> de264c42
 	"strconv"
 	"strings"
 	"syscall"
@@ -37,15 +33,11 @@
 	}
 }()
 
-<<<<<<< HEAD
-func resolveSocketByNetlink(network string, ip netip.Addr, srcPort int) (int32, int32, error) {
+func resolveSocketByNetlink(network string, ip netip.Addr, srcPort int) (uint32, uint32, error) {
 	return 0, 0, ErrPlatformNotSupport
 }
 
-func findProcessName(network string, ip netip.Addr, port int) (int32, string, error) {
-=======
-func findProcessName(network string, ip net.IP, port int) (string, error) {
->>>>>>> de264c42
+func findProcessName(network string, ip netip.Addr, port int) (*uint32, string, error) {
 	var spath string
 	switch network {
 	case TCP:
@@ -53,14 +45,14 @@
 	case UDP:
 		spath = "net.inet.udp.pcblist_n"
 	default:
-		return -1, "", ErrInvalidNetwork
+		return nil, "", ErrInvalidNetwork
 	}
 
 	isIPv4 := ip.Is4()
 
 	value, err := syscall.Sysctl(spath)
 	if err != nil {
-		return -1, "", err
+		return nil, "", err
 	}
 
 	buf := []byte(value)
@@ -85,21 +77,13 @@
 		flag := buf[inp+44]
 
 		var (
-<<<<<<< HEAD
 			srcIP     netip.Addr
-=======
-			srcIP     net.IP
->>>>>>> de264c42
 			srcIsIPv4 bool
 		)
 		switch {
 		case flag&0x1 > 0 && isIPv4:
 			// ipv4
-<<<<<<< HEAD
 			srcIP, _ = netip.AddrFromSlice(buf[inp+76 : inp+80])
-=======
-			srcIP = net.IP(buf[inp+76 : inp+80])
->>>>>>> de264c42
 			srcIsIPv4 = true
 		case flag&0x2 > 0 && !isIPv4:
 			// ipv6
@@ -108,27 +92,13 @@
 			continue
 		}
 
-<<<<<<< HEAD
 		if ip == srcIP {
 			// xsocket_n.so_last_pid
 			pid := readNativeUint32(buf[so+68 : so+72])
 			pp, err := getExecPathFromPID(pid)
-			return -1, pp, err
-=======
-		if ip.Equal(srcIP) {
-			// xsocket_n.so_last_pid
-			pid := readNativeUint32(buf[so+68 : so+72])
-			return getExecPathFromPID(pid)
+			return nil, pp, err
 		}
 
-		// udp packet connection may be not equal with srcIP
-		if network == UDP && srcIP.IsUnspecified() && isIPv4 == srcIsIPv4 {
-			fallbackUDPProcess, _ = getExecPathFromPID(readNativeUint32(buf[so+68 : so+72]))
->>>>>>> de264c42
-		}
-	}
-
-<<<<<<< HEAD
 		// udp packet connection may be not equal with srcIP
 		if network == UDP && srcIP.IsUnspecified() && isIPv4 == srcIsIPv4 {
 			fallbackUDPProcess, _ = getExecPathFromPID(readNativeUint32(buf[so+68 : so+72]))
@@ -136,14 +106,10 @@
 	}
 
 	if network == UDP && fallbackUDPProcess != "" {
-		return -1, fallbackUDPProcess, nil
-=======
-	if network == UDP && fallbackUDPProcess != "" {
-		return fallbackUDPProcess, nil
->>>>>>> de264c42
+		return nil, fallbackUDPProcess, nil
 	}
 
-	return -1, "", ErrNotFound
+	return nil, "", ErrNotFound
 }
 
 func getExecPathFromPID(pid uint32) (string, error) {
