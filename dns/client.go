package dns

import (
	"context"
	"crypto/tls"
	"fmt"
	"net"
	"strings"

	"github.com/Dreamacro/clash/component/dialer"
	"github.com/Dreamacro/clash/component/resolver"

	D "github.com/miekg/dns"
)

type client struct {
	*D.Client
	r            *Resolver
	port         string
	host         string
	iface        string
	proxyAdapter string
}

func (c *client) Exchange(m *D.Msg) (*D.Msg, error) {
	return c.ExchangeContext(context.Background(), m)
}

func (c *client) ExchangeContext(ctx context.Context, m *D.Msg) (*D.Msg, error) {
	var (
		ip  net.IP
		err error
	)
<<<<<<< HEAD

=======
>>>>>>> 8d0ae428
	if ip = net.ParseIP(c.host); ip == nil {
		if c.r == nil {
			return nil, fmt.Errorf("dns %s not a valid ip", c.host)
		} else {
			if ip, err = resolver.ResolveIPWithResolver(c.host, c.r); err != nil {
				return nil, fmt.Errorf("use default dns resolve failed: %w", err)
			}
			c.host = ip.String()
		}
	}

	network := "udp"
	if strings.HasPrefix(c.Client.Net, "tcp") {
		network = "tcp"
	}

	options := []dialer.Option{}
	if c.iface != "" {
		options = append(options, dialer.WithInterface(c.iface))
	}

	var conn net.Conn
	if c.proxyAdapter == "" {
		conn, err = dialer.DialContext(ctx, network, net.JoinHostPort(ip.String(), c.port), options...)
	} else {
		conn, err = dialContextWithProxyAdapter(ctx, c.proxyAdapter, network, ip, c.port, options...)
	}

	if err != nil {
		return nil, err
	}
	defer conn.Close()

	// miekg/dns ExchangeContext doesn't respond to context cancel.
	// this is a workaround
	type result struct {
		msg *D.Msg
		err error
	}
	ch := make(chan result, 1)
	go func() {
		if strings.HasSuffix(c.Client.Net, "tls") {
			conn = tls.Client(conn, c.Client.TLSConfig)
		}

		msg, _, err := c.Client.ExchangeWithConn(m, &D.Conn{
			Conn:         conn,
			UDPSize:      c.Client.UDPSize,
			TsigSecret:   c.Client.TsigSecret,
			TsigProvider: c.Client.TsigProvider,
		})

		ch <- result{msg, err}
	}()

	select {
	case <-ctx.Done():
		return nil, ctx.Err()
	case ret := <-ch:
		return ret.msg, ret.err
	}
}<|MERGE_RESOLUTION|>--- conflicted
+++ resolved
@@ -31,10 +31,6 @@
 		ip  net.IP
 		err error
 	)
-<<<<<<< HEAD
-
-=======
->>>>>>> 8d0ae428
 	if ip = net.ParseIP(c.host); ip == nil {
 		if c.r == nil {
 			return nil, fmt.Errorf("dns %s not a valid ip", c.host)
